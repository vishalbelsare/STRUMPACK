--- conflicted
+++ resolved
@@ -24,10 +24,6 @@
  * Developers: Pieter Ghysels, Francois-Henry Rouet, Xiaoye S. Li.
  *             (Lawrence Berkeley National Lab, Computational Research
  *             Division).
-<<<<<<< HEAD
-=======
- *
->>>>>>> d1aad433
  */
 #ifndef DISTRIBUTED_MATRIX_HPP
 #define DISTRIBUTED_MATRIX_HPP
