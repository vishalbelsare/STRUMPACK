--- conflicted
+++ resolved
@@ -40,14 +40,10 @@
 #include <cuda_runtime.h>
 
 #include "DenseMatrix.hpp"
-<<<<<<< HEAD
 
 #if defined(STRUMPACK_USE_KBLAS)
 #include "kblas.h"
 #endif
-
-=======
->>>>>>> 995887b1
 
 namespace strumpack {
   namespace gpu {
@@ -79,22 +75,17 @@
       ~Stream() { gpu_check(cudaStreamDestroy(s_)); }
       operator cudaStream_t&() { return s_; }
       operator const cudaStream_t&() const { return s_; }
-<<<<<<< HEAD
       void synchronize() { gpu_check(cudaStreamSynchronize(s_)); }
-=======
-      void synchronize() { cudaStreamSynchronize(s_); }
->>>>>>> 995887b1
     private:
       cudaStream_t s_;
     };
 
     class BLASHandle {
     public:
-<<<<<<< HEAD
-      BLASHandle() { 
-        gpu_check(cublasCreate(&h_)); 
+      BLASHandle() {
+        gpu_check(cublasCreate(&h_));
 #if defined(STRUMPACK_USE_KBLAS)
-        create_kblas_handle(); 
+        create_kblas_handle();
 #endif
       }
       BLASHandle(Stream& s):BLASHandle() {
@@ -105,10 +96,6 @@
         kblasEnableMagma(kh_);
 #endif
       }
-=======
-      BLASHandle() { gpu_check(cublasCreate(&h_)); }
-      BLASHandle(Stream& s) : BLASHandle() { set_stream(s); }
->>>>>>> 995887b1
       ~BLASHandle() { gpu_check(cublasDestroy(h_)); }
       void set_stream(Stream& s) { gpu_check(cublasSetStream(h_, s)); }
       operator cublasHandle_t&() { return h_; }
@@ -132,14 +119,7 @@
     class SOLVERHandle {
     public:
       SOLVERHandle() { gpu_check(cusolverDnCreate(&h_)); }
-<<<<<<< HEAD
-      SOLVERHandle(Stream& s) { 
-        gpu_check(cusolverDnCreate(&h_)); 
-        set_stream(s);
-      }
-=======
       SOLVERHandle(Stream& s) : SOLVERHandle() { set_stream(s); }
->>>>>>> 995887b1
       ~SOLVERHandle() { gpu_check(cusolverDnDestroy(h_)); }
       void set_stream(Stream& s) { gpu_check(cusolverDnSetStream(h_, s)); }
       operator cusolverDnHandle_t&() { return h_; }
@@ -156,23 +136,14 @@
       void record() { gpu_check(cudaEventRecord(e_)); }
       void record(Stream& s) { gpu_check(cudaEventRecord(e_, s)); }
       void wait(Stream& s) { gpu_check(cudaStreamWaitEvent(s, e_, 0)); }
-<<<<<<< HEAD
       void synchronize() { gpu_check(cudaEventSynchronize(e_));}
-=======
->>>>>>> 995887b1
     private:
       cudaEvent_t e_;
     };
 
-<<<<<<< HEAD
-    template<typename T> void memset
-    (void* dptr, int value, std::size_t count) {
-      gpu_check(cudaMemset(dptr, value, count*sizeof(T)));
-=======
     template<typename T> cudaError_t
     memset(void* dptr, int value, std::size_t count) {
       return cudaMemset(dptr, value, count*sizeof(T));
->>>>>>> 995887b1
     }
 
     template<typename T> cudaError_t
@@ -197,36 +168,9 @@
       return cudaMemcpyAsync(dptr, hptr, count*sizeof(T),
                              cudaMemcpyHostToDevice, s);
     }
-
-<<<<<<< HEAD
-    template<typename T> void copy_device_to_host
-    (DenseMatrix<T>& h, const DenseMatrix<T>& d) {
-      if (!d.rows() || !d.cols()) return;
-      assert(d.rows() == h.rows() && d.cols() == h.cols());
-      if (d.rows() != d.ld() || h.rows() != h.ld()) {
-        gpu_check(cudaMemcpy2D
-                  (h.data(), h.ld()*sizeof(T), d.data(), d.ld()*sizeof(T),
-                   h.rows()*sizeof(T), h.cols(), cudaMemcpyDeviceToHost));
-      } else
-        copy_device_to_host(h.data(), d.data(), d.rows()*d.cols());
-    }
-    template<typename T> void copy_device_to_host_async
-    (DenseMatrix<T>& h, const DenseMatrix<T>& d, const Stream& s) {
-      if (!d.rows() || !d.cols()) return;
-      assert(d.rows() == h.rows() && d.cols() == h.cols());
-      if (d.rows() != d.ld() || h.rows() != h.ld()) {
-        gpu_check(cudaMemcpy2DAsync
-                  (h.data(), h.ld()*sizeof(T), d.data(), d.ld()*sizeof(T),
-                   h.rows()*sizeof(T), h.cols(), cudaMemcpyDeviceToHost, s));
-      } else
-        copy_device_to_host_async(h.data(), d.data(), d.rows()*d.cols(), s);
-    }
-    template<typename T> void copy_device_to_host
-    (DenseMatrix<T>& h, const T* d) {
-      if (!h.rows() || !h.cols()) return;
-=======
     template<typename T> cudaError_t
     copy_device_to_host(DenseMatrix<T>& h, const DenseMatrix<T>& d) {
+      if (!h.rows() || !h.cols()) return cudaSuccess;
       assert(d.rows() == h.rows() && d.cols() == h.cols());
       assert(d.rows() == d.ld() && h.rows() == h.ld());
       return copy_device_to_host
@@ -234,52 +178,34 @@
     }
     template<typename T> cudaError_t
     copy_device_to_host(DenseMatrix<T>& h, const T* d) {
->>>>>>> 995887b1
+      if (!h.rows() || !h.cols()) return cudaSuccess;
       assert(h.rows() == h.ld());
       return copy_device_to_host
         (h.data(), d, std::size_t(h.rows())*h.cols());
     }
-<<<<<<< HEAD
-    template<typename T> void copy_device_to_host
-    (T* h, const DenseMatrix<T>& d) {
-      if (!d.rows() || !d.cols()) return;
-=======
     template<typename T> cudaError_t
     copy_device_to_host(T* h, const DenseMatrix<T>& d) {
->>>>>>> 995887b1
+      if (!d.rows() || !d.cols()) return cudaSuccess;
       assert(d.rows() == d.ld());
       return copy_device_to_host
         (h, d.data(), std::size_t(d.rows())*d.cols());
     }
-<<<<<<< HEAD
-    template<typename T> void copy_host_to_device
-    (DenseMatrix<T>& d, const DenseMatrix<T>& h) {
-      if (!d.rows() || !d.cols()) return;
+    template<typename T> cudaError_t
+    copy_device_to_host_async(DenseMatrix<T>& h,
+                              const DenseMatrix<T>& d, const Stream& s) {
+      if (!d.rows() || !d.cols()) return cudaSuccess;
       assert(d.rows() == h.rows() && d.cols() == h.cols());
-      if (d.rows() != d.ld() || h.rows() != h.ld()) {
-        gpu_check(cudaMemcpy2D
-                  (d.data(), d.ld()*sizeof(T), h.data(), h.ld()*sizeof(T),
-                   h.rows()*sizeof(T), h.cols(), cudaMemcpyHostToDevice));
-      } else
-        copy_host_to_device(d.data(), h.data(), d.rows()*d.cols());
-    }
-    template<typename T> void copy_host_to_device_async
-    (DenseMatrix<T>& d, const DenseMatrix<T>& h, const Stream& s) {
-      if (!d.rows() || !d.cols()) return;
-      assert(d.rows() == h.rows() && d.cols() == h.cols());
-      if (d.rows() != d.ld() || h.rows() != h.ld()) {
-        gpu_check(cudaMemcpy2DAsync
-                  (d.data(), d.ld()*sizeof(T), h.data(), h.ld()*sizeof(T),
-                   h.rows()*sizeof(T), h.cols(), cudaMemcpyHostToDevice, s));
-      } else
-        copy_host_to_device_async(d.data(), h.data(), d.rows()*d.cols(), s);
-    }
-    template<typename T> void copy_host_to_device
-    (DenseMatrix<T>& d, const T* h) {
-      if (!d.rows() || !d.cols()) return;
-=======
+      if (d.rows() != d.ld() || h.rows() != h.ld())
+        return cudaMemcpy2DAsync
+          (h.data(), h.ld()*sizeof(T), d.data(), d.ld()*sizeof(T),
+           h.rows()*sizeof(T), h.cols(), cudaMemcpyDeviceToHost, s);
+      else
+        return copy_device_to_host_async
+          (h.data(), d.data(), d.rows()*d.cols(), s);
+    }
     template<typename T> cudaError_t
     copy_host_to_device(DenseMatrix<T>& d, const DenseMatrix<T>& h) {
+      if (!d.rows() || !d.cols()) return cudaSuccess;
       assert(d.rows() == h.rows() && d.cols() == h.cols());
       assert(d.rows() == d.ld() && h.rows() == h.ld());
       return copy_host_to_device
@@ -287,53 +213,51 @@
     }
     template<typename T> cudaError_t
     copy_host_to_device(DenseMatrix<T>& d, const T* h) {
->>>>>>> 995887b1
+      if (!d.rows() || !d.cols()) return cudaSuccess;
       assert(d.rows() == d.ld());
       return copy_host_to_device
         (d.data(), h, std::size_t(d.rows())*d.cols());
     }
-<<<<<<< HEAD
-    template<typename T> void copy_host_to_device
-    (T* d, const DenseMatrix<T>& h) {
-      if (!h.rows() || !h.cols()) return;
-=======
     template<typename T> cudaError_t
     copy_host_to_device(T* d, const DenseMatrix<T>& h) {
->>>>>>> 995887b1
+      if (!h.rows() || !h.cols()) return cudaSuccess;
       assert(h.rows() == h.ld());
       return copy_host_to_device
         (d, h.data(), std::size_t(h.rows())*h.cols());
     }
-    template<typename T> void copy_host_to_device_async
+    template<typename T> cudaError_t
+    copy_host_to_device_async
     (T* d, const DenseMatrix<T>& h, const Stream& s) {
-      if (!h.rows() || !h.cols()) return;
+      if (!h.rows() || !h.cols()) return cudaSuccess;
       assert(h.rows() == h.ld());
-      copy_host_to_device_async(d, h.data(), h.rows()*h.cols(), s);
-    }
-
-    template<typename T> void copy_device_to_device
-    (T* d1ptr, const T* d2ptr, std::size_t count) {
-      gpu_check(cudaMemcpy(d1ptr, d2ptr, count*sizeof(T),
-                           cudaMemcpyDeviceToDevice));
-    }
-
-    template<typename T> void copy_device_to_device
-    (DenseMatrix<T>& d1, const DenseMatrix<T>& d2) {
-      if (!d1.rows() || !d1.cols()) return;
+      return copy_host_to_device_async
+        (d, h.data(), h.rows()*h.cols(), s);
+    }
+    template<typename T> cudaError_t
+    copy_device_to_device(T* d1ptr, const T* d2ptr, std::size_t count) {
+      return cudaMemcpy(d1ptr, d2ptr, count*sizeof(T),
+                        cudaMemcpyDeviceToDevice);
+    }
+    template<typename T> cudaError_t
+    copy_device_to_device(DenseMatrix<T>& d1, const DenseMatrix<T>& d2) {
+      if (!d1.rows() || !d1.cols()) return cudaSuccess;
       assert(d1.rows() == d2.rows() && d1.cols() == d2.cols());
       if (d1.rows() != d1.ld() || d2.rows() != d2.ld()) {
-        gpu_check(cudaMemcpy2D
-                  (d1.data(), d1.ld()*sizeof(T), d2.data(), d2.ld()*sizeof(T),
-                   d2.rows()*sizeof(T), d2.cols(), cudaMemcpyDeviceToDevice));
+        return cudaMemcpy2D
+          (d1.data(), d1.ld()*sizeof(T), d2.data(), d2.ld()*sizeof(T),
+           d2.rows()*sizeof(T), d2.cols(), cudaMemcpyDeviceToDevice);
       } else
-        copy_device_to_device(d1.data(), d2.data(), d1.rows()*d1.cols());
-    }
-
-    template<typename scalar_t, typename real_t = typename RealType<scalar_t>::value_type>
-    void copy_real_to_scalar(scalar_t* dest, const real_t* src, std::size_t size) {
-      gpu_check(cudaMemset(dest, 0, size*sizeof(scalar_t)));
-      gpu_check(cudaMemcpy2D(dest, sizeof(scalar_t), src, sizeof(real_t), 
-                sizeof(real_t), size, cudaMemcpyDeviceToDevice));
+        return copy_device_to_device
+          (d1.data(), d2.data(), d1.rows()*d1.cols());
+    }
+    template<typename scalar_t,
+             typename real_t=typename RealType<scalar_t>::value_type>
+    cudaError_t
+    copy_real_to_scalar(scalar_t* dest, const real_t* src,
+                        std::size_t size) {
+      cudaMemset(dest, 0, size*sizeof(scalar_t));
+      return cudaMemcpy2D(dest, sizeof(scalar_t), src, sizeof(real_t),
+                          sizeof(real_t), size, cudaMemcpyDeviceToDevice);
     }
 
     inline std::size_t available_memory() {
@@ -396,7 +320,6 @@
       operator const T*() const { return data_; }
       // operator void*() { return data_; }
       template<typename S> S* as() { return reinterpret_cast<S*>(data_); }
-      std::size_t size() const { return size_; }
       void release() {
         if (data_) {
           if (is_managed_) {
@@ -458,7 +381,6 @@
       operator const T*() const { return data_; }
       // operator void*() { return data_; }
       template<typename S> S* as() { return reinterpret_cast<S*>(data_); }
-      std::size_t size() const { return size_; }
       void release() {
         if (data_) {
           STRUMPACK_SUB_MEMORY(size_*sizeof(T));
@@ -509,10 +431,11 @@
 
     template<typename scalar_t,
              typename real_t=typename RealType<scalar_t>::value_type> int
-    gesvd(SOLVERHandle& handle, Jobz jobz, real_t* S, DenseMatrix<scalar_t>& A, 
-          DenseMatrix<scalar_t>& U, DenseMatrix<scalar_t>& V, 
-          int* devInfo, char* svd_mem, const double tol);
-    
+    gesvd(SOLVERHandle& handle, Jobz jobz, real_t* S,
+          DenseMatrix<scalar_t>& A, DenseMatrix<scalar_t>& U,
+          DenseMatrix<scalar_t>& V, int* devInfo,
+          char* svd_mem, const double tol);
+
     template<typename scalar_t> void
     geam(BLASHandle& handle, Trans transa, Trans transb, const scalar_t alpha,
          const DenseMatrix<scalar_t>& A, const scalar_t beta,
@@ -535,11 +458,6 @@
          DenseMatrix<scalar_t>& y);
 
     template<typename scalar_t> void
-<<<<<<< HEAD
-    laswp(SOLVERHandle& handle, DenseMatrix<scalar_t>& A,
-          int k1, int k2, int* ipiv, int inc);
-
-=======
     laswp(BLASHandle& handle, DenseMatrix<scalar_t>& A,
           int k1, int k2, int* ipiv, int inc);
 
@@ -549,7 +467,6 @@
                        scalar_t** dA, int* lddA, int** dipiv, int* npivots,
                        unsigned int batchCount);
 
->>>>>>> 995887b1
   } // end namespace gpu
 } // end namespace strumpack
 
