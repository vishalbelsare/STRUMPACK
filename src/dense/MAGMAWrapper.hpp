/*
 * STRUMPACK -- STRUctured Matrices PACKage, Copyright (c) 2014, The
 * Regents of the University of California, through Lawrence Berkeley
 * National Laboratory (subject to receipt of any required approvals
 * from the U.S. Dept. of Energy).  All rights reserved.
 *
 * If you have questions about your rights to use or distribute this
 * software, please contact Berkeley Lab's Technology Transfer
 * Department at TTD@lbl.gov.
 *
 * NOTICE. This software is owned by the U.S. Department of Energy. As
 * such, the U.S. Government has been granted for itself and others
 * acting on its behalf a paid-up, nonexclusive, irrevocable,
 * worldwide license in the Software to reproduce, prepare derivative
 * works, and perform publicly and display publicly.  Beginning five
 * (5) years after the date permission to assert copyright is obtained
 * from the U.S. Department of Energy, and subject to any subsequent
 * five (5) year renewals, the U.S. Government is granted for itself
 * and others acting on its behalf a paid-up, nonexclusive,
 * irrevocable, worldwide license in the Software to reproduce,
 * prepare derivative works, distribute copies to the public, perform
 * publicly and display publicly, and to permit others to do so.
 *
 * Developers: Pieter Ghysels, Francois-Henry Rouet, Xiaoye S. Li.
 *             (Lawrence Berkeley National Lab, Computational Research
 *             Division).
 *
 */
#ifndef STRUMPACK_MAGMA_WRAPPER_HPP
#define STRUMPACK_MAGMA_WRAPPER_HPP

#include <cmath>
#include <complex>
#include <iostream>
#include <cassert>
#include <memory>

#include "DenseMatrix.hpp"
#if defined(STRUMPACK_USE_CUDA)
#include "dense/CUDAWrapper.hpp"
#endif
#if defined(STRUMPACK_USE_HIP)
#include "dense/HIPWrapper.hpp"
#endif

#include <magma_v2.h>
#include <magma_auxiliary.h>
#include <magma_svbatched.h>
#include <magma_dvbatched.h>
#include <magma_cvbatched.h>
#include <magma_zvbatched.h>


namespace strumpack {
  namespace gpu {
    namespace magma {

<<<<<<< HEAD
//       // TODO remove, now part of BLASHandle?
//       class MAGMAQueue {
//       public:
//         MAGMAQueue() { magma_queue_create(0, &q_); }
//         MAGMAQueue(Stream& s, BLASHandle& h) {
//           magma_init();
// #if defined(STRUMPACK_USE_CUDA)
//           magma_queue_create_from_cuda(0, s, h, NULL, &q_);
// #elif defined(STRUMPACK_USE_HIP)
//           magma_queue_create_from_hip(0, s, h, NULL, &q_);
// #endif
//         }
//         ~MAGMAQueue() {
//           magma_queue_destroy(q_);
//           magma_finalize();
//         }
//         operator magma_queue_t&() { return q_; }
//         operator const magma_queue_t&() const { return q_; }
//       private:
//         magma_queue_t q_;
//       };
=======
      class MAGMAQueue {
      public:
        MAGMAQueue(Stream& s, BLASHandle& h) {
          magma_init();
#if defined(STRUMPACK_USE_CUDA)
          magma_queue_create_from_cuda(0, s, h, NULL, &q_);
#elif defined(STRUMPACK_USE_HIP)
          magma_queue_create_from_hip(0, s, h, NULL, &q_);
#endif
        }
        ~MAGMAQueue() {
          magma_queue_destroy(q_);
          magma_finalize();
        }
        operator magma_queue_t&() { return q_; }
        operator const magma_queue_t&() const { return q_; }
      private:
        magma_queue_t q_;
      };
>>>>>>> 1c23490f

      int getrf(DenseMatrix<float>& A, int* dpiv);
      int getrf(DenseMatrix<double>& A, int* dpiv);
      int getrf(DenseMatrix<std::complex<float>>& A, int* dpiv);
      int getrf(DenseMatrix<std::complex<double>>& A, int* dpiv);

      // void laswpx(DenseMatrix<float>& A, const int* dpiv,
      //             magma_queue_t queue, bool fwd);
      // void laswpx(DenseMatrix<double>& A, const int* dpiv,
      //             magma_queue_t queue, bool fwd);
      // void laswpx(DenseMatrix<std::complex<float>>& A, const int* dpiv,
      //             magma_queue_t queue, bool fwd);
      // void laswpx(DenseMatrix<std::complex<double>>& A, const int* dpiv,
      //             magma_queue_t queue, bool fwd);

      template<typename scalar_t,
               typename real_t=typename RealType<scalar_t>::value_type> void
      gesvd_magma(magma_vec_t jobu, magma_vec_t jobvt, real_t* S,
                  DenseMatrix<scalar_t>& A, DenseMatrix<scalar_t>& U,
                  DenseMatrix<scalar_t>& V);

      inline magma_int_t getrf_vbatched_max_nocheck_work
      (magma_int_t* m, magma_int_t* n,
       magma_int_t max_m, magma_int_t max_n,
       magma_int_t max_minmn, magma_int_t max_mxn,
       float **dA_array, magma_int_t *ldda,
       magma_int_t **dipiv_array, magma_int_t *info_array,
       void* work, magma_int_t* lwork,
       magma_int_t batchCount, magma_queue_t queue) {
        if (!batchCount) return 0;
        auto info = magma_sgetrf_vbatched_max_nocheck_work
          (m, n, max_m, max_n, max_minmn, max_mxn,
           dA_array, ldda, dipiv_array, info_array,
           work, lwork, batchCount, queue);
        if (info)
          std::cerr << "ERROR: magma_sgetrf_vbatched_max_nocheck_work "
                    << "failed with info= " << info << std::endl;
        get_last_error();
        return info;
      }
      inline magma_int_t getrf_vbatched_max_nocheck_work
      (magma_int_t* m, magma_int_t* n,
       magma_int_t max_m, magma_int_t max_n,
       magma_int_t max_minmn, magma_int_t max_mxn,
       double **dA_array, magma_int_t *ldda,
       magma_int_t **dipiv_array, magma_int_t *info_array,
       void* work, magma_int_t* lwork,
       magma_int_t batchCount, magma_queue_t queue) {
        if (!batchCount) return 0;
        auto info = magma_dgetrf_vbatched_max_nocheck_work
          (m, n, max_m, max_n, max_minmn, max_mxn,
           dA_array, ldda, dipiv_array, info_array,
           work, lwork, batchCount, queue);
        if (info)
          std::cerr << "ERROR: magma_dgetrf_vbatched_max_nocheck_work "
                    << "failed with info= " << info << std::endl;
        get_last_error();
        return info;
      }
      inline magma_int_t getrf_vbatched_max_nocheck_work
      (magma_int_t* m, magma_int_t* n,
       magma_int_t max_m, magma_int_t max_n,
       magma_int_t max_minmn, magma_int_t max_mxn,
       std::complex<float>** dA_array, magma_int_t *ldda,
       magma_int_t **dipiv_array, magma_int_t *info_array,
       void* work, magma_int_t* lwork,
       magma_int_t batchCount, magma_queue_t queue) {
        if (!batchCount) return 0;
        auto info = magma_cgetrf_vbatched_max_nocheck_work
          (m, n, max_m, max_n, max_minmn, max_mxn,
           (magmaFloatComplex**)dA_array, ldda,
           dipiv_array, info_array, work, lwork, batchCount, queue);
        if (info)
          std::cerr << "ERROR: magma_cgetrf_vbatched_max_nocheck_work "
                    << "failed with info= " << info << std::endl;
        get_last_error();
        return info;
      }
      inline magma_int_t getrf_vbatched_max_nocheck_work
      (magma_int_t* m, magma_int_t* n,
       magma_int_t max_m, magma_int_t max_n,
       magma_int_t max_minmn, magma_int_t max_mxn,
       std::complex<double>** dA_array, magma_int_t *ldda,
       magma_int_t **dipiv_array, magma_int_t *info_array,
       void* work, magma_int_t* lwork,
       magma_int_t batchCount, magma_queue_t queue) {
        if (!batchCount) return 0;
        auto info = magma_zgetrf_vbatched_max_nocheck_work
          (m, n, max_m, max_n, max_minmn, max_mxn,
           (magmaDoubleComplex**)dA_array, ldda,
           dipiv_array, info_array, work, lwork, batchCount, queue);
        if (info)
          std::cerr << "ERROR: magma_zgetrf_vbatched_max_nocheck_work "
                    << "failed with info= " << info << std::endl;
        get_last_error();
        return info;
      }

      inline void trsm_vbatched_max_nocheck
      (magma_side_t side, magma_uplo_t uplo, magma_trans_t transA,
       magma_diag_t diag, magma_int_t max_m, magma_int_t max_n,
       magma_int_t *m, magma_int_t *n,
       float alpha, float **dA_array, magma_int_t *ldda,
       float **dB_array, magma_int_t *lddb, magma_int_t batchCount,
       magma_queue_t queue) {
        if (!batchCount) return;
        magmablas_strsm_vbatched_max_nocheck
          (side, uplo, transA, diag, max_m, max_n, m, n, alpha, dA_array,
           ldda, dB_array, lddb, batchCount, queue);
        get_last_error();
      }
      inline void trsm_vbatched_max_nocheck
      (magma_side_t side, magma_uplo_t uplo, magma_trans_t transA,
       magma_diag_t diag, magma_int_t max_m, magma_int_t max_n,
       magma_int_t *m, magma_int_t *n,
       double alpha, double **dA_array, magma_int_t *ldda,
       double **dB_array, magma_int_t *lddb, magma_int_t batchCount,
       magma_queue_t queue) {
        if (!batchCount) return;
        magmablas_dtrsm_vbatched_max_nocheck
          (side, uplo, transA, diag, max_m, max_n, m, n, alpha, dA_array,
           ldda, dB_array, lddb, batchCount, queue);
        get_last_error();
      }
      inline void trsm_vbatched_max_nocheck
      (magma_side_t side, magma_uplo_t uplo, magma_trans_t transA,
       magma_diag_t diag, magma_int_t max_m, magma_int_t max_n,
       magma_int_t *m, magma_int_t *n,
       std::complex<float> alpha,
       std::complex<float> **dA_array, magma_int_t *ldda,
       std::complex<float> **dB_array, magma_int_t *lddb,
       magma_int_t batchCount, magma_queue_t queue) {
        if (!batchCount) return;
        magmaFloatComplex alpha_ = {alpha.real(), alpha.imag()};
        magmablas_ctrsm_vbatched_max_nocheck
          (side, uplo, transA, diag, max_m, max_n, m, n, alpha_,
           (magmaFloatComplex**)dA_array, ldda,
           (magmaFloatComplex**)dB_array, lddb, batchCount, queue);
        get_last_error();
      }
      inline void trsm_vbatched_max_nocheck
      (magma_side_t side, magma_uplo_t uplo, magma_trans_t transA,
       magma_diag_t diag, magma_int_t max_m, magma_int_t max_n,
       magma_int_t *m, magma_int_t *n,
       std::complex<double> alpha,
       std::complex<double> **dA_array, magma_int_t *ldda,
       std::complex<double> **dB_array, magma_int_t *lddb,
       magma_int_t batchCount, magma_queue_t queue) {
        if (!batchCount) return;
        magmaDoubleComplex alpha_ = {alpha.real(), alpha.imag()};
        magmablas_ztrsm_vbatched_max_nocheck
          (side, uplo, transA, diag, max_m, max_n, m, n, alpha_,
           (magmaDoubleComplex**)dA_array, ldda,
           (magmaDoubleComplex**)dB_array, lddb, batchCount, queue);
        get_last_error();
      }

      inline void gemm_vbatched_max_nocheck
      (magma_trans_t transA, magma_trans_t transB,
       magma_int_t *m, magma_int_t *n, magma_int_t *k, float alpha,
       float const *const *dA_array, magma_int_t *ldda,
       float const *const *dB_array, magma_int_t *lddb,
       float beta, float **dC_array, magma_int_t *lddc,
       magma_int_t batchCount,
       magma_int_t max_m, magma_int_t max_n, magma_int_t max_k,
       magma_queue_t queue) {
        if (!batchCount) return;
        magmablas_sgemm_vbatched_max_nocheck
          (transA, transB, m, n, k, alpha, dA_array, ldda,
           dB_array, lddb, beta, dC_array, lddc, batchCount,
           max_m, max_n, max_k, queue);
        get_last_error();
      }
      inline void gemm_vbatched_max_nocheck
      (magma_trans_t transA, magma_trans_t transB,
       magma_int_t *m, magma_int_t *n, magma_int_t *k, double alpha,
       double const *const *dA_array, magma_int_t *ldda,
       double const *const *dB_array, magma_int_t *lddb,
       double beta, double **dC_array, magma_int_t *lddc,
       magma_int_t batchCount,
       magma_int_t max_m, magma_int_t max_n, magma_int_t max_k,
       magma_queue_t queue) {
        if (!batchCount) return;
        magmablas_dgemm_vbatched_max_nocheck
          (transA, transB, m, n, k, alpha, dA_array, ldda,
           dB_array, lddb, beta, dC_array, lddc, batchCount,
           max_m, max_n, max_k, queue);
        get_last_error();
      }
      inline void gemm_vbatched_max_nocheck
      (magma_trans_t transA, magma_trans_t transB,
       magma_int_t *m, magma_int_t *n, magma_int_t *k,
       std::complex<float> alpha,
       std::complex<float> const *const *dA_array, magma_int_t *ldda,
       std::complex<float> const *const *dB_array, magma_int_t *lddb,
       std::complex<float> beta,
       std::complex<float> **dC_array, magma_int_t *lddc,
       magma_int_t batchCount,
       magma_int_t max_m, magma_int_t max_n, magma_int_t max_k,
       magma_queue_t queue) {
        if (!batchCount) return;
        magmaFloatComplex alpha_ = {alpha.real(), alpha.imag()},
          beta_ = {beta.real(), beta.imag()};
        magmablas_cgemm_vbatched_max_nocheck
          (transA, transB, m, n, k, alpha_,
           (magmaFloatComplex**)dA_array, ldda,
           (magmaFloatComplex**)dB_array, lddb, beta_,
           (magmaFloatComplex**)dC_array, lddc, batchCount,
           max_m, max_n, max_k, queue);
        get_last_error();
      }
      inline void gemm_vbatched_max_nocheck
      (magma_trans_t transA, magma_trans_t transB,
       magma_int_t *m, magma_int_t *n, magma_int_t *k,
       std::complex<double> alpha,
       std::complex<double> const *const *dA_array, magma_int_t *ldda,
       std::complex<double> const *const *dB_array, magma_int_t *lddb,
       std::complex<double> beta,
       std::complex<double> **dC_array, magma_int_t *lddc,
       magma_int_t batchCount,
       magma_int_t max_m, magma_int_t max_n, magma_int_t max_k,
       magma_queue_t queue) {
        if (!batchCount) return;
        magmaDoubleComplex alpha_ = {alpha.real(), alpha.imag()},
          beta_ = {beta.real(), beta.imag()};
        magmablas_zgemm_vbatched_max_nocheck
          (transA, transB, m, n, k, alpha_,
           (magmaDoubleComplex**)dA_array, ldda,
           (magmaDoubleComplex**)dB_array, lddb, beta_,
           (magmaDoubleComplex**)dC_array, lddc, batchCount,
           max_m, max_n, max_k, queue);
        get_last_error();
      }

      inline void gemv_vbatched_max_nocheck
      (magma_trans_t trans, magma_int_t *m, magma_int_t *n, float alpha,
       float const *const *dA_array, magma_int_t *ldda,
       float const *const *dB_array, magma_int_t *lddb,
       float beta, float **dC_array, magma_int_t *lddc,
       magma_int_t batchCount, magma_int_t max_m, magma_int_t max_n,
       magma_queue_t queue) {
        if (!batchCount) return;
        magmablas_sgemv_vbatched_max_nocheck
          (trans, m, n, alpha,
           const_cast<float**>(dA_array), ldda,
           const_cast<float**>(dB_array), lddb, beta,
           dC_array, lddc, batchCount, max_m, max_n, queue);
        get_last_error();
      }
      inline void gemv_vbatched_max_nocheck
      (magma_trans_t trans, magma_int_t *m, magma_int_t *n, double alpha,
       double const *const *dA_array, magma_int_t *ldda,
       double const *const *dB_array, magma_int_t *lddb,
       double beta, double **dC_array, magma_int_t *lddc,
       magma_int_t batchCount, magma_int_t max_m, magma_int_t max_n,
       magma_queue_t queue) {
        if (!batchCount) return;
        magmablas_dgemv_vbatched_max_nocheck
          (trans, m, n, alpha,
           const_cast<double**>(dA_array), ldda,
           const_cast<double**>(dB_array), lddb, beta,
           dC_array, lddc, batchCount, max_m, max_n, queue);
        get_last_error();
      }
      inline void gemv_vbatched_max_nocheck
      (magma_trans_t trans, magma_int_t *m, magma_int_t *n, std::complex<float> alpha,
       std::complex<float> const *const *dA_array, magma_int_t *ldda,
       std::complex<float> const *const *dB_array, magma_int_t *lddb,
       std::complex<float> beta,
       std::complex<float> **dC_array, magma_int_t *lddc,
       magma_int_t batchCount, magma_int_t max_m, magma_int_t max_n,
       magma_queue_t queue) {
        if (!batchCount) return;
        magmaFloatComplex alpha_ = {alpha.real(), alpha.imag()},
          beta_ = {beta.real(), beta.imag()};
        magmablas_cgemv_vbatched_max_nocheck
          (trans, m, n, alpha_,
           (magmaFloatComplex**)(const_cast<std::complex<float>**>(dA_array)), ldda,
           (magmaFloatComplex**)(const_cast<std::complex<float>**>(dB_array)), lddb, beta_,
           (magmaFloatComplex**)dC_array, lddc, batchCount,
           max_m, max_n, queue);
        get_last_error();
      }
      inline void gemv_vbatched_max_nocheck
      (magma_trans_t trans, magma_int_t *m, magma_int_t *n,
       std::complex<double> alpha,
       std::complex<double> const *const *dA_array, magma_int_t *ldda,
       std::complex<double> const *const *dB_array, magma_int_t *lddb,
       std::complex<double> beta,
       std::complex<double> **dC_array, magma_int_t *lddc,
       magma_int_t batchCount, magma_int_t max_m, magma_int_t max_n,
       magma_queue_t queue) {
        if (!batchCount) return;
        magmaDoubleComplex alpha_ = {alpha.real(), alpha.imag()},
          beta_ = {beta.real(), beta.imag()};
        magmablas_zgemv_vbatched_max_nocheck
          (trans, m, n, alpha_,
           (magmaDoubleComplex**)(const_cast<std::complex<double>**>(dA_array)), ldda,
           (magmaDoubleComplex**)(const_cast<std::complex<double>**>(dB_array)), lddb, beta_,
           (magmaDoubleComplex**)dC_array, lddc, batchCount,
           max_m, max_n, queue);
        get_last_error();
      }

    } // end namespace magma
  } // end namespace gpu
} // end namespace strumpack

#endif // STRUMPACK_MAGMA_WRAPPER_HPP<|MERGE_RESOLUTION|>--- conflicted
+++ resolved
@@ -55,7 +55,6 @@
   namespace gpu {
     namespace magma {
 
-<<<<<<< HEAD
 //       // TODO remove, now part of BLASHandle?
 //       class MAGMAQueue {
 //       public:
@@ -77,27 +76,6 @@
 //       private:
 //         magma_queue_t q_;
 //       };
-=======
-      class MAGMAQueue {
-      public:
-        MAGMAQueue(Stream& s, BLASHandle& h) {
-          magma_init();
-#if defined(STRUMPACK_USE_CUDA)
-          magma_queue_create_from_cuda(0, s, h, NULL, &q_);
-#elif defined(STRUMPACK_USE_HIP)
-          magma_queue_create_from_hip(0, s, h, NULL, &q_);
-#endif
-        }
-        ~MAGMAQueue() {
-          magma_queue_destroy(q_);
-          magma_finalize();
-        }
-        operator magma_queue_t&() { return q_; }
-        operator const magma_queue_t&() const { return q_; }
-      private:
-        magma_queue_t q_;
-      };
->>>>>>> 1c23490f
 
       int getrf(DenseMatrix<float>& A, int* dpiv);
       int getrf(DenseMatrix<double>& A, int* dpiv);
