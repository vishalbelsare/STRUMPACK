--- conflicted
+++ resolved
@@ -451,19 +451,9 @@
       piv_ = pivot_mem_.data();
       gpu::copy_device_to_host(piv_, dpiv.as<int>(), dsep);
       gpu::copy_device_to_host(F11_, dF11);
-<<<<<<< HEAD
-      if (opts.replace_tiny_pivots()) {
-        // TODO do this on the device!
-        auto thresh = opts.pivot_threshold();
-        for (std::size_t i=0; i<F11_.rows(); i++)
-          if (std::abs(F11_(i,i)) < thresh)
-            F11_(i,i) = (std::real(F11_(i,i)) < 0) ? -thresh : thresh;
-      }
-=======
       if (opts.replace_tiny_pivots())
         gpu::replace_pivots
           (F11_.rows(), dF11.data(), opts.pivot_threshold());
->>>>>>> f3c7421c
       if (dupd) {
         gpu::DeviceMemory<scalar_t> dm12(dsep*dupd);
         DenseMW_t dF12(dsep, dupd, dm12, dsep);
