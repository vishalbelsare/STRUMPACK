--- conflicted
+++ resolved
@@ -124,11 +124,7 @@
       }
     }
     STRUMPACK_FLOPS((is_complex<scalar_t>()?2:1) * dupd * dupd);
-<<<<<<< HEAD
-    STRUMPACK_FULL_RANK_FLOPS((is_complex<scalar_t>()?2:1) * dupd * dupd);    
-=======
     STRUMPACK_FULL_RANK_FLOPS((is_complex<scalar_t>()?2:1) * dupd * dupd);
->>>>>>> e805a95c
     release_work_memory();
   }
 
