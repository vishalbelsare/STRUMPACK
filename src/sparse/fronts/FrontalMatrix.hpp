/*
 * STRUMPACK -- STRUctured Matrices PACKage, Copyright (c) 2014, The
 * Regents of the University of California, through Lawrence Berkeley
 * National Laboratory (subject to receipt of any required approvals
 * from the U.S. Dept. of Energy).  All rights reserved.
 *
 * If you have questions about your rights to use or distribute this
 * software, please contact Berkeley Lab's Technology Transfer
 * Department at TTD@lbl.gov.
 *
 * NOTICE. This software is owned by the U.S. Department of Energy. As
 * such, the U.S. Government has been granted for itself and others
 * acting on its behalf a paid-up, nonexclusive, irrevocable,
 * worldwide license in the Software to reproduce, prepare derivative
 * works, and perform publicly and display publicly.  Beginning five
 * (5) years after the date permission to assert copyright is obtained
 * from the U.S. Department of Energy, and subject to any subsequent
 * five (5) year renewals, the U.S. Government is granted for itself
 * and others acting on its behalf a paid-up, nonexclusive,
 * irrevocable, worldwide license in the Software to reproduce,
 * prepare derivative works, distribute copies to the public, perform
 * publicly and display publicly, and to permit others to do so.
 *
 * Developers: Pieter Ghysels, Francois-Henry Rouet, Xiaoye S. Li.
 *             (Lawrence Berkeley National Lab, Computational Research
 *             Division).
 *
 */
#ifndef FRONTAL_MATRIX_HPP
#define FRONTAL_MATRIX_HPP

#include <iostream>
#include <vector>
#include <cmath>
#include <typeinfo>

#include "StrumpackParameters.hpp"
#include "misc/TaskTimer.hpp"
#include "dense/DenseMatrix.hpp"
#include "sparse/CompressedSparseMatrix.hpp"
#include "BLR/BLRMatrix.hpp"
#if defined(_OPENMP)
#include "omp.h"
#endif
#if defined(STRUMPACK_USE_MPI)
#include "dense/DistributedMatrix.hpp"
#include "BLR/BLRMatrixMPI.hpp"
#endif

namespace strumpack {

  template<typename scalar_t,typename integer_t> class FrontalMatrixMPI;
  template<typename scalar_t,typename integer_t> class FrontalMatrixBLRMPI;


  template<typename scalar_t,typename integer_t> class FrontalMatrix {
    using DenseM_t = DenseMatrix<scalar_t>;
    using DenseMW_t = DenseMatrixWrapper<scalar_t>;
    using SpMat_t = CompressedSparseMatrix<scalar_t,integer_t>;
    using F_t = FrontalMatrix<scalar_t,integer_t>;
    using Opts_t = SPOptions<scalar_t>;
    using BLRM_t = BLR::BLRMatrix<scalar_t>;
#if defined(STRUMPACK_USE_MPI)
    using DistM_t = DistributedMatrix<scalar_t>;
    using FMPI_t = FrontalMatrixMPI<scalar_t,integer_t>;
    using FBLRMPI_t = FrontalMatrixBLRMPI<scalar_t,integer_t>;
    using BLRMPI_t = BLR::BLRMatrixMPI<scalar_t>;
#endif

  public:
    FrontalMatrix(F_t* lchild, F_t* rchild,
                  integer_t sep, integer_t sep_begin,
                  integer_t sep_end, std::vector<integer_t>& upd);
    virtual ~FrontalMatrix() = default;

    integer_t sep_begin() const { return sep_begin_; }
    integer_t sep_end() const { return sep_end_; }
    integer_t dim_sep() const { return sep_end_ - sep_begin_; }
    integer_t dim_upd() const { return upd_.size(); }
    integer_t dim_blk() const { return dim_sep() + dim_upd(); }
    const std::vector<integer_t>& upd() const { return upd_; }

    void draw(std::ostream& of, int etree_level=0) const;

    void find_upd_indices(const std::vector<std::size_t>& I,
                          std::vector<std::size_t>& lI,
                          std::vector<std::size_t>& oI) const;

    void upd_to_parent(const F_t* pa, std::size_t& upd2sep,
                       std::size_t* I) const;
    void upd_to_parent(const F_t* pa, std::size_t* I) const;
    std::vector<std::size_t> upd_to_parent(const F_t* pa,
                                           std::size_t& upd2sep) const;
    std::vector<std::size_t> upd_to_parent(const F_t* pa) const;

    virtual void release_work_memory() {
      VectorPool<scalar_t> workspace;
      release_work_memory(workspace);
    }
    virtual void release_work_memory(VectorPool<scalar_t>& workspace) {
      release_work_memory();
    }

    virtual ReturnCode
    multifrontal_factorization(const SpMat_t& A, const Opts_t& opts,
                               int etree_level=0, int task_depth=0) = 0;

    virtual ReturnCode factor(const SpMat_t& A, const Opts_t& opts,
                              VectorPool<scalar_t>& workspace,
                              int etree_level=0, int task_depth=0) {
      return multifrontal_factorization(A, opts, etree_level, task_depth);
    };

    virtual void delete_factors() {}

    virtual void multifrontal_solve(DenseM_t& b) const;

    virtual void
    forward_multifrontal_solve(DenseM_t& b, DenseM_t* work,
                               int etree_level=0,
                               int task_depth=0) const;
    virtual void
    backward_multifrontal_solve(DenseM_t& y, DenseM_t* work,
                                int etree_level=0,
                                int task_depth=0) const;

    void fwd_solve_phase1(DenseM_t& b, DenseM_t& bupd, DenseM_t* work,
                          int etree_level, int task_depth) const;
    virtual
    void fwd_solve_phase2(DenseM_t& b, DenseM_t& bupd,
                          int etree_level, int task_depth) const {};
    void bwd_solve_phase2(DenseM_t& y, DenseM_t& yupd, DenseM_t* work,
                          int etree_level, int task_depth) const;
    virtual
    void bwd_solve_phase1(DenseM_t& y, DenseM_t& yupd,
                          int etree_level, int task_depth) const {};

    ReturnCode inertia(integer_t& neg,
                       integer_t& zero,
                       integer_t& pos) const;
    ReturnCode subnormals(std::size_t& ns, std::size_t& nz) const;
    ReturnCode pivot_growth(scalar_t& pgL, scalar_t& pgU) const;


    virtual std::size_t get_device_F22_worksize() {
      return dim_upd()*dim_upd();
    }
    virtual scalar_t* get_device_F22(scalar_t*) {
      std::cerr << "ERROR get_device_F22 not implemented for this front type"
                << std::endl;;
      assert(false);
      return nullptr;
    }

    virtual void
    extend_add_to_dense(DenseM_t& paF11, DenseM_t& paF12,
                        DenseM_t& paF21, DenseM_t& paF22,
                        const FrontalMatrix<scalar_t,integer_t>* p,
                        int task_depth) {
      assert(false);
    }
    virtual void
    extend_add_to_dense(DenseM_t& paF11, DenseM_t& paF12,
                        DenseM_t& paF21, DenseM_t& paF22,
                        const FrontalMatrix<scalar_t,integer_t>* p,
                        VectorPool<scalar_t>& workspace,
                        int task_depth) {
      extend_add_to_dense(paF11, paF12, paF21, paF22, p, task_depth);
    }

    virtual void
    extend_add_to_blr(BLRM_t& paF11, BLRM_t& paF12,
                      BLRM_t& paF21, BLRM_t& paF22,
                      const FrontalMatrix<scalar_t,integer_t>* p,
                      VectorPool<scalar_t>& workspace,
                      int task_depth, const Opts_t& opts) {}
    virtual void
    extend_add_to_blr_col(BLRM_t& paF11, BLRM_t& paF12,
                          BLRM_t& paF21, BLRM_t& paF22,
                          const FrontalMatrix<scalar_t,integer_t>* p,
                          integer_t begin_col, integer_t end_col,
                          int task_depth, const Opts_t& opts) {}

    virtual int random_samples() const { return 0; }

    // TODO why not const? HSS problem?
    virtual void
    sample_CB(const Opts_t& opts, const DenseM_t& R,
              DenseM_t& Sr, DenseM_t& Sc,
              F_t* parent, int task_depth=0) { assert(false); }
    virtual void
    sample_CB(Trans op, const DenseM_t& R, DenseM_t& S, F_t* parent,
              int task_depth=0) const { assert(false); }

    virtual void
    sample_CB_to_F11(Trans op, const DenseM_t& R, DenseM_t& S, F_t* pa,
                     int task_depth=0) const {}
    virtual void
    sample_CB_to_F12(Trans op, const DenseM_t& R, DenseM_t& S, F_t* pa,
                     int task_depth=0) const {}
    virtual void
    sample_CB_to_F21(Trans op, const DenseM_t& R, DenseM_t& S, F_t* pa,
                     int task_depth=0) const {}
    virtual void
    sample_CB_to_F22(Trans op, const DenseM_t& R, DenseM_t& S, F_t* pa,
                     int task_depth=0) const {}

    virtual void
    extract_CB_sub_matrix(const std::vector<std::size_t>& I,
                          const std::vector<std::size_t>& J,
                          DenseM_t& B, int task_depth) const = 0;

    virtual void
    extract_CB_sub_matrix_blocks(const std::vector<std::vector<std::size_t>>& I,
                                 const std::vector<std::vector<std::size_t>>& J,
                                 std::vector<DenseM_t>& Bseq, int task_depth) const;
    virtual void
    extract_CB_sub_matrix_blocks(const std::vector<std::vector<std::size_t>>& I,
                                 const std::vector<std::vector<std::size_t>>& J,
                                 std::vector<DenseMW_t>& Bseq, int task_depth) const;

    void extend_add_b(DenseM_t& b, DenseM_t& bupd,
                      const DenseM_t& CB, const F_t* pa) const;
    void extract_b(const DenseM_t& y, const DenseM_t& yupd,
                   DenseM_t& CB, const F_t* pa) const;

    virtual integer_t maximum_rank(int task_depth=0) const;
    virtual integer_t front_rank(int task_depth=0) const { return 0; }

    virtual long long factor_nonzeros(int task_depth=0) const;
    virtual long long dense_factor_nonzeros(int task_depth=0) const;
    virtual bool isHSS() const { return false; }
    virtual bool isMPI() const { return false; }
    virtual void print_rank_statistics(std::ostream &out) const {}
    virtual std::string type() const { return "FrontalMatrix"; }

    virtual void
    partition_fronts(const Opts_t& opts, const SpMat_t& A, integer_t* sorder,
                     bool is_root=true, int task_depth=0);
    void permute_CB(const integer_t* perm, int task_depth=0);

    int levels() const {
      int ll = 0, lr = 0;
      if (lchild_) ll = lchild_->levels();
      if (rchild_) lr = rchild_->levels();
      return std::max(ll, lr) + 1;
    }

    void set_lchild(std::unique_ptr<F_t> ch) { lchild_ = std::move(ch); }
    void set_rchild(std::unique_ptr<F_t> ch) { rchild_ = std::move(ch); }

    // TODO compute this (and levels) once, store it
    // maybe compute it when setting pointers to the children
    // create setters/getters for the children
    integer_t max_dim_upd() const {
      integer_t max_dupd = dim_upd();
      if (lchild_) max_dupd = std::max(max_dupd, lchild_->max_dim_upd());
      if (rchild_) max_dupd = std::max(max_dupd, rchild_->max_dim_upd());
      return max_dupd;
    }

    virtual int P() const { return 1; }

    void get_level_fronts(std::vector<const F_t*>& ldata, int elvl, int l=0) const;
    void get_level_fronts(std::vector<F_t*>& ldata, int elvl, int l=0);

#if defined(STRUMPACK_USE_MPI)
<<<<<<< HEAD
    virtual
    void multifrontal_solve(DenseM_t& bloc, DistM_t* bdist) const;
=======
    virtual void
    multifrontal_solve(DenseM_t& bloc, DistM_t* bdist) const;

>>>>>>> 1c23490f
    virtual void
    forward_multifrontal_solve(DenseM_t& bloc, DistM_t* bdist,
                               DistM_t& bupd, DenseM_t& seqbupd,
                               int etree_level=0) const;
    virtual void
    backward_multifrontal_solve(DenseM_t& yloc, DistM_t* ydist,
                                DistM_t& yupd, DenseM_t& seqyupd,
                                int etree_level=0) const;

    virtual void
    sample_CB(Trans op, const DistM_t& R, DistM_t& S,
              const DenseM_t& seqR, DenseM_t& seqS, F_t* pa) const {
      sample_CB(op, seqR, seqS, pa);
    };
    virtual void
    sample_CB(const Opts_t& opts, const DistM_t& R,
              DistM_t& Sr, DistM_t& Sc, const DenseM_t& seqR,
              DenseM_t& seqSr, DenseM_t& seqSc, F_t* pa) {
      sample_CB(opts, seqR, seqSr, seqSc, pa, 0);
    }

    virtual void
    extend_add_copy_to_buffers(std::vector<std::vector<scalar_t>>& sbuf,
                               const FMPI_t* pa) const {
      std::cerr << "FrontalMatrix::extend_add_copy_to_buffers"
                << " not implemented for this front type: "
                << typeid(*this).name()
                << std::endl;
      abort();
    }
    virtual void
    extend_add_copy_from_buffers(DistM_t& F11, DistM_t& F12,
                                 DistM_t& F21, DistM_t& F22,
                                 scalar_t** pbuf, const FMPI_t* pa) const;

    virtual void
    extadd_blr_copy_to_buffers(std::vector<std::vector<scalar_t>>& sbuf,
                               const FBLRMPI_t* pa) const {
      std::cerr << "FrontalMatrix::extadd_blr_copy_to_buffers"
                << " not implemented for this front type: "
                << typeid(*this).name()
                << std::endl;
      abort();
    }
    virtual void
    extadd_blr_copy_to_buffers_col(std::vector<std::vector<scalar_t>>& sbuf,
                                   const FBLRMPI_t* pa,
                                   integer_t begin_col, integer_t end_col,
                                   const Opts_t& opts) const {
      std::cerr << "FrontalMatrix::extadd_blr_copy_to_buffers_col"
                << " not implemented for this front type: "
                << typeid(*this).name()
                << std::endl;
      abort();
    }
    virtual void
    extadd_blr_copy_from_buffers(BLRMPI_t& F11, BLRMPI_t& F12,
                                 BLRMPI_t& F21, BLRMPI_t& F22,
                                 scalar_t** pbuf, const FBLRMPI_t* pa) const;

    virtual void
    extadd_blr_copy_from_buffers_col(BLRMPI_t& F11, BLRMPI_t& F12,
                                     BLRMPI_t& F21, BLRMPI_t& F22,
                                     scalar_t** pbuf, const FBLRMPI_t* pa,
                                     integer_t begin_col, integer_t end_col) const;

    virtual void
    extend_add_column_copy_to_buffers(const DistM_t& CB, const DenseM_t& seqCB,
                                      std::vector<std::vector<scalar_t>>& sbuf,
                                      const FMPI_t* pa) const;
    virtual void
    extend_add_column_copy_from_buffers(DistM_t& B, DistM_t& Bupd,
                                        scalar_t** pbuf, const FMPI_t* pa) const;
    virtual void
    extract_column_copy_to_buffers(const DistM_t& b, const DistM_t& bupd,
                                   int ch_master,
                                   std::vector<std::vector<scalar_t>>& sbuf,
                                   const FMPI_t* pa) const;
    virtual void
    extract_column_copy_from_buffers(const DistM_t& b, DistM_t& CB,
                                     DenseM_t& seqCB,
                                     std::vector<scalar_t*>& pbuf,
                                     const FMPI_t* pa) const;
    virtual void
    skinny_ea_to_buffers(const DistM_t& S, const DenseM_t& seqS,
                         std::vector<std::vector<scalar_t>>& sbuf,
                         const FMPI_t* pa) const;
    virtual void
    skinny_ea_from_buffers(DistM_t& S, scalar_t** pbuf, const FMPI_t* pa) const;

    virtual void
    extract_from_R2D(const DistM_t& R, DistM_t& cR, DenseM_t& seqcR,
                     const FMPI_t* pa, bool visit) const;

    virtual void
    get_submatrix_2d(const std::vector<std::size_t>& I,
                     const std::vector<std::size_t>& J,
                     DistM_t& Bdist, DenseM_t& Bseq) const;
    virtual void
    get_submatrix_2d(const std::vector<std::vector<std::size_t>>& I,
                     const std::vector<std::vector<std::size_t>>& J,
                     std::vector<DistM_t>& Bdist,
                     std::vector<DenseM_t>& Bseq) const;

    virtual BLACSGrid* grid() { return nullptr; }
    virtual const BLACSGrid* grid() const { return nullptr; }
#endif

  protected:
    integer_t sep_, sep_begin_, sep_end_;
    std::vector<integer_t> upd_;
    std::unique_ptr<F_t> lchild_, rchild_;

    virtual long long node_factor_nonzeros() const {
      return dense_node_factor_nonzeros();
    }

    virtual void partition(const Opts_t& opts, const SpMat_t& A,
                           integer_t* sorder,
                           bool is_root=true, int task_depth=0);

    virtual ReturnCode node_inertia(integer_t& neg,
                                    integer_t& zero,
                                    integer_t& pos) const {
      return ReturnCode::INACCURATE_INERTIA;
    }

    virtual ReturnCode node_subnormals(std::size_t& ns,
                                       std::size_t& nz) const {
      return ReturnCode::INACCURATE_INERTIA;
    }
    virtual ReturnCode node_pivot_growth(scalar_t& pgL,
                                         scalar_t& pgU) const {
      return ReturnCode::INACCURATE_INERTIA;
    }

  private:
    FrontalMatrix(const FrontalMatrix&) = delete;
    FrontalMatrix& operator=(FrontalMatrix const&) = delete;

    virtual void draw_node(std::ostream& of, bool is_root) const;

    virtual long long dense_node_factor_nonzeros() const {
      long long dsep = dim_sep(), dupd = dim_upd();
      return dsep * (dsep + 2 * dupd);
    }
  };

} // end namespace strumpack

#endif // FRONTAL_MATRIX_HPP<|MERGE_RESOLUTION|>--- conflicted
+++ resolved
@@ -265,14 +265,9 @@
     void get_level_fronts(std::vector<F_t*>& ldata, int elvl, int l=0);
 
 #if defined(STRUMPACK_USE_MPI)
-<<<<<<< HEAD
-    virtual
-    void multifrontal_solve(DenseM_t& bloc, DistM_t* bdist) const;
-=======
     virtual void
     multifrontal_solve(DenseM_t& bloc, DistM_t* bdist) const;
 
->>>>>>> 1c23490f
     virtual void
     forward_multifrontal_solve(DenseM_t& bloc, DistM_t* bdist,
                                DistM_t& bupd, DenseM_t& seqbupd,
