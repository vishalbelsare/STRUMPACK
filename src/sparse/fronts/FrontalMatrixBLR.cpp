--- conflicted
+++ resolved
@@ -97,9 +97,19 @@
    const std::vector<Triplet<scalar_t>>& e11,
    const std::vector<Triplet<scalar_t>>& e12,
    const std::vector<Triplet<scalar_t>>& e21,
-   int task_depth, const Opts_t& opts){
+   int task_depth, const Opts_t& opts) {
     const auto dsep = dim_sep();
     const auto dupd = dim_upd();
+    if (dsep) {
+      if (part)
+        F11blr_.fill_col(0., i, CP);
+      if (dupd) {
+        if (!part) F12blr_.fill_col(0., i, CP);
+        else F21blr_.fill_col(0., i, CP);
+      }
+    }
+    if (dupd && !part)
+      F22blr_.fill_col(0., i, CP);
     if (part) {
       if (dsep)
         for (auto& e : e11)
@@ -119,34 +129,34 @@
       if (lchild_)
         lchild_->extend_add_to_blr_col
           (F11blr_, F12blr_, F21blr_, F22blr_, this, F11blr_.tilecoff(i),
-           F11blr_.tilecoff(std::min(i + CP, F11blr_.colblocks())),
+           F11blr_.tilecoff(std::min(i+CP, F11blr_.colblocks())),
            task_depth, opts);
       if (rchild_)
         rchild_->extend_add_to_blr_col
           (F11blr_, F12blr_, F21blr_, F22blr_, this, F11blr_.tilecoff(i),
-           F11blr_.tilecoff(std::min(i + CP, F11blr_.colblocks())),
+           F11blr_.tilecoff(std::min(i+CP, F11blr_.colblocks())),
            task_depth, opts);
     } else {
       if (lchild_)
         lchild_->extend_add_to_blr_col
           (F11blr_, F12blr_, F21blr_, F22blr_, this,
            F22blr_.tilecoff(i) + dim_sep(),
-           F22blr_.tilecoff(std::min(i + CP, F22blr_.colblocks())) + dim_sep(),
+           F22blr_.tilecoff(std::min(i+CP, F22blr_.colblocks())) + dim_sep(),
            task_depth, opts);
       if (rchild_)
         rchild_->extend_add_to_blr_col
           (F11blr_, F12blr_, F21blr_, F22blr_, this,
            F22blr_.tilecoff(i) + dim_sep(),
-           F22blr_.tilecoff(std::min(i + CP,F22blr_.colblocks())) + dim_sep(),
+           F22blr_.tilecoff(std::min(i+CP,F22blr_.colblocks())) + dim_sep(),
            task_depth, opts);
     }
   }
-#if defined(STRUMPACK_USE_CUDA) || defined(STRUMPACK_USE_HIP)
+
   template<typename scalar_t,typename integer_t> scalar_t*
-  FrontalMatrixBLR<scalar_t,integer_t>::getF22(gpu::DeviceMemory<scalar_t>&) {
+  FrontalMatrixBLR<scalar_t,integer_t>::get_device_F22(scalar_t* dF22) {
     return F22_.data();
   }
-#endif
+
   template<typename scalar_t,typename integer_t> void
   FrontalMatrixBLR<scalar_t,integer_t>::extend_add_to_dense
   (DenseM_t& paF11, DenseM_t& paF12, DenseM_t& paF21, DenseM_t& paF22,
@@ -166,7 +176,7 @@
     // if ACA was used, a compressed version of the CB was constructed
     // in F22blr_, so we need to expand it first into F22_
     if (F22blr_.rows() == dupd)
-      F22_ = F22blr_.dense();
+      F22blr_.dense(F22_);
 #if defined(STRUMPACK_USE_OPENMP_TASKLOOP)
 #pragma omp taskloop default(shared) grainsize(64)      \
   if(task_depth < params::task_recursion_cutoff_level)
@@ -297,75 +307,40 @@
   }
 
 
-<<<<<<< HEAD
-  template<typename scalar_t,typename integer_t> void
+  template<typename scalar_t,typename integer_t> ReturnCode
   FrontalMatrixBLR<scalar_t,integer_t>::factor
   (const SpMat_t& A, const Opts_t& opts,
    VectorPool<scalar_t>& workspace, int etree_level, int task_depth) {
-=======
-  template<typename scalar_t,typename integer_t> ReturnCode
-  FrontalMatrixBLR<scalar_t,integer_t>::multifrontal_factorization
-  (const SpMat_t& A, const Opts_t& opts, int etree_level, int task_depth) {
-    ReturnCode e;
->>>>>>> 995887b1
+    ReturnCode e = ReturnCode::SUCCESS;
     if (task_depth == 0) {
 #pragma omp parallel if(!omp_in_parallel()) default(shared)
 #pragma omp single nowait
-<<<<<<< HEAD
-      factor_node(A, opts, workspace, etree_level, task_depth);
-    } else factor_node(A, opts, workspace, etree_level, task_depth);
-=======
-      e = factor_node(A, opts, etree_level, task_depth+1);
-    } else
-      e = factor_node(A, opts, etree_level, task_depth);
+      e = factor_node(A, opts, workspace, etree_level, task_depth);
+    } else e = factor_node(A, opts, workspace, etree_level, task_depth);
     return e;
->>>>>>> 995887b1
   }
 
   template<typename scalar_t,typename integer_t> ReturnCode
   FrontalMatrixBLR<scalar_t,integer_t>::factor_node
-<<<<<<< HEAD
   (const SpMat_t& A, const Opts_t& opts, VectorPool<scalar_t>& workspace,
    int etree_level, int task_depth) {
-    if (task_depth < params::task_recursion_cutoff_level) {
-      if (lchild_)
-#pragma omp task default(shared)                                        \
-  final(task_depth >= params::task_recursion_cutoff_level-1) mergeable
-        lchild_->factor(A, opts, workspace, etree_level+1, task_depth+1);
-      if (rchild_)
-#pragma omp task default(shared)                                        \
-  final(task_depth >= params::task_recursion_cutoff_level-1) mergeable
-        rchild_->factor(A, opts, workspace, etree_level+1, task_depth+1);
-#pragma omp taskwait
-    } else {
-      if (lchild_)
-        lchild_->factor(A, opts, workspace, etree_level+1, task_depth);
-      if (rchild_)
-        rchild_->factor(A, opts, workspace, etree_level+1, task_depth);
-=======
-  (const SpMat_t& A, const Opts_t& opts, int etree_level, int task_depth) {
     ReturnCode el = ReturnCode::SUCCESS, er = ReturnCode::SUCCESS;
     if (opts.use_openmp_tree() &&
         task_depth < params::task_recursion_cutoff_level) {
       if (lchild_)
 #pragma omp task default(shared)                                        \
   final(task_depth >= params::task_recursion_cutoff_level-1) mergeable
-        el = lchild_->multifrontal_factorization
-          (A, opts, etree_level+1, task_depth+1);
+        el = lchild_->factor(A, opts, workspace, etree_level+1, task_depth+1);
       if (rchild_)
 #pragma omp task default(shared)                                        \
   final(task_depth >= params::task_recursion_cutoff_level-1) mergeable
-        er = rchild_->multifrontal_factorization
-          (A, opts, etree_level+1, task_depth+1);
+        er = rchild_->factor(A, opts, workspace, etree_level+1, task_depth+1);
 #pragma omp taskwait
     } else {
       if (lchild_)
-        el = lchild_->multifrontal_factorization
-          (A, opts, etree_level+1, task_depth);
+        el = lchild_->factor(A, opts, workspace, etree_level+1, task_depth);
       if (rchild_)
-        er = rchild_->multifrontal_factorization
-          (A, opts, etree_level+1, task_depth);
->>>>>>> 995887b1
+        er = rchild_->factor(A, opts, workspace, etree_level+1, task_depth);
     }
     ReturnCode err_code = (el == ReturnCode::SUCCESS) ? er : el;
     TaskTimer t("");
@@ -382,12 +357,8 @@
     const auto dupd = dim_upd();
     if (opts.BLR_options().low_rank_algorithm() ==
         BLR::LowRankAlgorithm::RRQR) {
-<<<<<<< HEAD
-      if (opts.BLR_options().BLR_CB() == BLR::BLRCB::COLWISE) {
-=======
       if (opts.BLR_options().BLR_factor_algorithm() ==
           BLR::BLRFactorAlgorithm::COLWISE) {
->>>>>>> 995887b1
         // factor column-block-wise for memory reduction
         if (dsep) {
           F11blr_ = BLRM_t(dsep, sep_tiles_, dsep, sep_tiles_);
@@ -406,130 +377,73 @@
                  (A, i, part, CP, e11, e12, e21, task_depth, opts);
              });
         }
-<<<<<<< HEAD
-      } else if (opts.BLR_options().BLR_CB() == BLR::BLRCB::BLR) {
-        build_front(A);
-        if (lchild_)
-          lchild_->extend_add_to_blr
-            (F11blr_, F12blr_, F21blr_, F22blr_, this,
-             workspace, task_depth, opts);
-        if (rchild_)
-          rchild_->extend_add_to_blr
-            (F11blr_, F12blr_, F21blr_, F22blr_, this,
-             workspace, task_depth, opts);
-        if (dsep)
-          BLRM_t::construct_and_partial_factor
-            (F11blr_, F12blr_, F21blr_, F22blr_, piv_, sep_tiles_,
-             upd_tiles_, admissibility_, opts.BLR_options());
-      } else if (opts.BLR_options().BLR_CB() == BLR::BLRCB::DENSE) {
+      } else {
 #if defined(STRUMPACK_USE_CUDA) || defined(STRUMPACK_USE_HIP)
         if (opts.use_gpu()) {
-          gpu::DeviceMemory<scalar_t> dmF11(dsep*dsep), dmF12(dsep*dupd), 
-                                      dmF21(dupd*dsep);
-          gpu::memset<scalar_t>(dmF11, 0, dsep*dsep);
-          gpu::memset<scalar_t>(dmF12, 0, dsep*dupd);
-          gpu::memset<scalar_t>(dmF21, 0, dupd*dsep);
-          DenseMW_t dF11(dsep, dsep, dmF11, dsep), dF12(dsep, dupd, dmF12, dsep),
-                    dF21(dupd, dsep, dmF21, dupd);
-          CBdev_ = gpu::DeviceMemory<scalar_t>(dupd*dupd);
-          gpu::memset<scalar_t>(CBdev_, 0, dupd*dupd);
-          F22_ = DenseMW_t(dupd, dupd, CBdev_, dupd);
           using Trip_t = Triplet<scalar_t>;
           std::vector<Trip_t> e11, e12, e21;
           A.push_front_elements
             (sep_begin_, sep_end_, this->upd(), e11, e12, e21);
-          gpu::DeviceMemory<Trip_t> de11(e11.size()), de12(e12.size()), de21(e21.size());
-          gpu::copy_host_to_device<Trip_t>(de11, e11.data(), e11.size());
-          gpu::copy_host_to_device<Trip_t>(de12, e12.data(), e12.size());
-          gpu::copy_host_to_device<Trip_t>(de21, e21.data(), e21.size());
-          gpu::AssembleData<scalar_t> hasmbl(dsep, dupd, dF11.data(), dF12.data(), dF21.data(), F22_.data(),
-             e11.size(), e12.size(), e21.size(),
-             de11, de12, de21);
           std::vector<std::size_t> Il, Ir;
-          if (this->lchild_)
-            Il = this->lchild_->upd_to_parent(this);
-          if (this->rchild_)
-            Ir = this->rchild_->upd_to_parent(this);
-          gpu::DeviceMemory<std::size_t> dIl(Il.size()), dIr(Ir.size());
-          gpu::copy_host_to_device<std::size_t>(dIl, Il.data(), Il.size());
-          gpu::copy_host_to_device<std::size_t>(dIr, Ir.data(), Ir.size());
-          gpu::DeviceMemory<scalar_t> CB_left, CB_right;
-          if (this->lchild_)
-            hasmbl.set_ext_add_left(this->lchild_->dim_upd(), this->lchild_->getF22(CB_left), dIl);
-          if (this->rchild_)
-            hasmbl.set_ext_add_right(this->rchild_->dim_upd(), this->rchild_->getF22(CB_right), dIr);
-          gpu::DeviceMemory<gpu::AssembleData<scalar_t>> dasmbl(1);
-          gpu::copy_host_to_device<gpu::AssembleData<scalar_t>>(dasmbl, &hasmbl, 1);
+          if (lchild_) Il = lchild_->upd_to_parent(this);
+          if (rchild_) Ir = rchild_->upd_to_parent(this);
+
+          std::size_t
+            CBl_size = lchild_ ? lchild_->get_device_F22_worksize() : 0,
+            CBr_size = rchild_ ? rchild_->get_device_F22_worksize() : 0;
+          std::size_t d_mem_bytes =
+            gpu::round_up(sizeof(scalar_t)*
+                          (dsep*(dsep+2*dupd) + CBl_size + CBr_size)) +
+            gpu::round_up(sizeof(Trip_t)*(e11.size()+e12.size()+e21.size())) +
+            gpu::round_up(sizeof(std::size_t)*(Il.size()+Ir.size())) +
+            gpu::round_up(sizeof(gpu::AssembleData<scalar_t>));
+          gpu::DeviceMemory<char> d_mem(d_mem_bytes);
+          auto smem = d_mem.template as<scalar_t>();
+
+          gpu_check(gpu::memset<scalar_t>(smem, 0, dsep*(dsep+2*dupd)));
+          DenseMW_t dF11(dsep, dsep, smem, dsep);  smem += dsep*dsep;
+          DenseMW_t dF12(dsep, dupd, smem, dsep);  smem += dsep*dupd;
+          DenseMW_t dF21(dupd, dsep, smem, dupd);  smem += dsep*dupd;
+          auto CBl = smem;  smem += CBl_size;
+          auto CBr = smem;  smem += CBr_size;
+
+          auto de11 = gpu::aligned_ptr<Trip_t>(smem);
+          auto de12 = de11 + e11.size();
+          auto de21 = de12 + e12.size();
+          auto dIl = gpu::aligned_ptr<std::size_t>(de21 + e21.size());
+          auto dIr = dIl + Il.size();
+          auto dasmbl = gpu::aligned_ptr<gpu::AssembleData<scalar_t>>
+            (dIr + Ir.size());
+
+          // TODO replace push_front_elements with set_front_elements
+          // to pinned memory, then do a single copy here
+          gpu_check(gpu::copy_host_to_device(de11, e11.data(), e11.size()));
+          gpu_check(gpu::copy_host_to_device(de12, e12.data(), e12.size()));
+          gpu_check(gpu::copy_host_to_device(de21, e21.data(), e21.size()));
+          // TODO can combine this to a single copy?
+          gpu_check(gpu::copy_host_to_device(dIl, Il.data(), Il.size()));
+          gpu_check(gpu::copy_host_to_device(dIr, Ir.data(), Ir.size()));
+
+          CBdev_ = gpu::DeviceMemory<scalar_t>(dupd*dupd);
+          gpu_check(gpu::memset<scalar_t>(CBdev_, 0, dupd*dupd));
+          F22_ = DenseMW_t(dupd, dupd, CBdev_, dupd);
+
+          gpu::AssembleData<scalar_t> hasmbl
+            (dsep, dupd, dF11.data(), dF12.data(), dF21.data(), F22_.data(),
+             e11.size(), e12.size(), e21.size(), de11, de12, de21);
+          if (lchild_)
+            hasmbl.set_ext_add_left
+              (lchild_->dim_upd(), lchild_->get_device_F22(CBl), dIl);
+          if (rchild_)
+            hasmbl.set_ext_add_right
+              (rchild_->dim_upd(), rchild_->get_device_F22(CBr), dIr);
+          gpu_check(gpu::copy_host_to_device(dasmbl, &hasmbl, 1));
           gpu::assemble<scalar_t>(1, &hasmbl, dasmbl);
           if (dsep)
-              BLRM_t::construct_and_partial_factor_gpu
-                (dF11, dF12, dF21, F22_, F11blr_, piv_, F12blr_, F21blr_,
-                 sep_tiles_, upd_tiles_, admissibility_, opts.BLR_options());
+            BLRM_t::construct_and_partial_factor_gpu
+              (dF11, dF12, dF21, F22_, F11blr_, piv_, F12blr_, F21blr_,
+               sep_tiles_, upd_tiles_, admissibility_, opts.BLR_options());
         } else
-=======
-      } else {
-        DenseM_t F11(dsep, dsep), F12(dsep, dupd), F21(dupd, dsep);
-        F11.zero(); F12.zero(); F21.zero();
-        A.extract_front
-          (F11, F12, F21, sep_begin_, sep_end_, this->upd_, task_depth);
-        if (dupd) {
-          F22_ = DenseM_t(dupd, dupd);
-          F22_.zero();
-        }
-        if (lchild_)
-          lchild_->extend_add_to_dense(F11, F12, F21, F22_, this, task_depth);
-        if (rchild_)
-          rchild_->extend_add_to_dense(F11, F12, F21, F22_, this, task_depth);
-        if (dsep)
-          BLRM_t::construct_and_partial_factor
-            (F11, F12, F21, F22_, F11blr_, piv_, F12blr_, F21blr_,
-             sep_tiles_, upd_tiles_, admissibility_, opts.BLR_options());
-      }
-#if 0
-      build_front(A);
-      if (lchild_)
-        lchild_->extend_add_to_blr
-          (F11blr_, F12blr_, F21blr_, F22blr_, this, task_depth, opts);
-      if (rchild_)
-        rchild_->extend_add_to_blr
-          (F11blr_, F12blr_, F21blr_, F22blr_, this, task_depth, opts);
-      if (dsep)
-        BLRM_t::construct_and_partial_factor
-          (F11blr_, F12blr_, F21blr_, F22blr_, piv_, sep_tiles_,
-           upd_tiles_, admissibility_, opts.BLR_options());
-#endif
-#if 0
-      DenseM_t F11(dsep, dsep), F12(dsep, dupd), F21(dupd, dsep);
-      F11.zero(); F12.zero(); F21.zero();
-      A.extract_front
-        (F11, F12, F21, sep_begin_, sep_end_, this->upd_, task_depth);
-      if (dupd) {
-        F22_ = DenseM_t(dupd, dupd);
-        F22_.zero();
-      }
-      if (lchild_)
-        lchild_->extend_add_to_dense(F11, F12, F21, F22_, this, task_depth);
-      if (rchild_)
-        rchild_->extend_add_to_dense(F11, F12, F21, F22_, this, task_depth);
-      if (dsep) {
-        F11blr_ = BLRM_t
-          (F11, sep_tiles_, admissibility_, piv_, opts.BLR_options());
-        F11.clear();
-        if (dupd) {
-          F12.laswp(piv_, true);
-          trsm(Side::L, UpLo::L, Trans::N, Diag::U,
-               scalar_t(1.), F11blr_, F12, task_depth);
-          F12blr_ = BLRM_t(F12, sep_tiles_, upd_tiles_, opts.BLR_options());
-          F12.clear();
-          trsm(Side::R, UpLo::U, Trans::N, Diag::N,
-               scalar_t(1.), F11blr_, F21, task_depth);
-          F21blr_ = BLRM_t(F21, upd_tiles_, sep_tiles_, opts.BLR_options());
-          F21.clear();
-          gemm(Trans::N, Trans::N, scalar_t(-1.), F21blr_, F12blr_,
-               scalar_t(1.), F22_, task_depth);
-        }
-      }
->>>>>>> 995887b1
 #endif
           {
 #if 1
@@ -543,9 +457,11 @@
               F22_.zero();
             }
             if (lchild_)
-              lchild_->extend_add_to_dense(F11, F12, F21, F22_, this, task_depth);
+              lchild_->extend_add_to_dense
+                (F11, F12, F21, F22_, this, task_depth);
             if (rchild_)
-              rchild_->extend_add_to_dense(F11, F12, F21, F22_, this, task_depth);
+              rchild_->extend_add_to_dense
+                (F11, F12, F21, F22_, this, task_depth);
             if (dsep)
               BLRM_t::construct_and_partial_factor
                 (F11, F12, F21, F22_, F11blr_, piv_, F12blr_, F21blr_,
@@ -558,11 +474,13 @@
               F12.laswp(piv_, true);
               trsm(Side::L, UpLo::L, Trans::N, Diag::U,
                    scalar_t(1.), F11blr_, F12, task_depth);
-              F12blr_ = BLRM_t(F12, sep_tiles_, upd_tiles_, opts.BLR_options());
+              F12blr_ = BLRM_t
+                (F12, sep_tiles_, upd_tiles_, opts.BLR_options());
               F12.clear();
               trsm(Side::R, UpLo::U, Trans::N, Diag::N,
                    scalar_t(1.), F11blr_, F21, task_depth);
-              F21blr_ = BLRM_t(F21, upd_tiles_, sep_tiles_, opts.BLR_options());
+              F21blr_ = BLRM_t
+                (F21, upd_tiles_, sep_tiles_, opts.BLR_options());
               F21.clear();
               gemm(Trans::N, Trans::N, scalar_t(-1.), F21blr_, F12blr_,
                    scalar_t(1.), F22_, task_depth);
@@ -639,7 +557,8 @@
       std::cout << "\n#        " << (float(nnz)) /
         (float(this->dim_blk())*this->dim_blk()) * 100.
                 << " %compression, time= " << time
-                << " sec,   factor mem= " << nnz *sizeof(scalar_t) / 1.e6 << " MB";
+                << " sec,   factor mem= "
+                << nnz *sizeof(scalar_t) / 1.e6 << " MB";
 #if defined(STRUMPACK_COUNT_FLOPS)
       ftot = params::flops - f0;
       std::cout << ", flops= " << double(ftot) << std::endl
@@ -656,25 +575,6 @@
     //             + std::to_string(opts.BLR_options().leaf_size()) + "_"
     //             + BLR::get_name(opts.BLR_options().admissibility()));
     return err_code;
-  }
-
-  template<typename scalar_t,typename integer_t> void
-  FrontalMatrixBLR<scalar_t,integer_t>::forward_multifrontal_solve
-  (DenseM_t& b, DenseM_t* work, int etree_level, int task_depth) const {
-    DenseMW_t bupd(dim_upd(), b.cols(), work[0], 0, 0);
-    bupd.zero();
-    if (task_depth == 0) {
-      // tasking when calling the children
-#pragma omp parallel if(!omp_in_parallel())
-#pragma omp single nowait
-      this->fwd_solve_phase1(b, bupd, work, etree_level, task_depth);
-      // no tasking for the root node computations, use system blas threading!
-      fwd_solve_phase2
-        (b, bupd, etree_level, params::task_recursion_cutoff_level);
-    } else {
-      this->fwd_solve_phase1(b, bupd, work, etree_level, task_depth);
-      fwd_solve_phase2(b, bupd, etree_level, task_depth);
-    }
   }
 
   template<typename scalar_t,typename integer_t> void
@@ -699,24 +599,6 @@
                 scalar_t(1.), bupd, task_depth);
         }
 #endif
-    }
-  }
-
-  template<typename scalar_t,typename integer_t> void
-  FrontalMatrixBLR<scalar_t,integer_t>::backward_multifrontal_solve
-  (DenseM_t& y, DenseM_t* work, int etree_level, int task_depth) const {
-    DenseMW_t yupd(dim_upd(), y.cols(), work[0], 0, 0);
-    if (task_depth == 0) {
-      // no tasking in blas routines, use system threaded blas instead
-      bwd_solve_phase1
-        (y, yupd, etree_level, params::task_recursion_cutoff_level);
-#pragma omp parallel if(!omp_in_parallel())
-#pragma omp single nowait
-      // tasking when calling children
-      this->bwd_solve_phase2(y, yupd, work, etree_level, task_depth);
-    } else {
-      bwd_solve_phase1(y, yupd, etree_level, task_depth);
-      this->bwd_solve_phase2(y, yupd, work, etree_level, task_depth);
     }
   }
 
