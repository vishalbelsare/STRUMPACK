--- conflicted
+++ resolved
@@ -279,19 +279,11 @@
   (const SpMat_t& A, const Opts_t& opts, int etree_level, int task_depth) {
     ReturnCode e;
     if (task_depth == 0) {
-<<<<<<< HEAD
-      // use tasking for children and for extend-add parallelism
-#pragma omp parallel default(shared)
-#pragma omp single nowait
-      e = factor_node(A, opts, etree_level, task_depth+1);
-    } else e = factor_node(A, opts, etree_level, task_depth);
-=======
 #pragma omp parallel if(!omp_in_parallel()) default(shared)
 #pragma omp single nowait
       e = factor_node(A, opts, etree_level, task_depth+1);
     } else
       e = factor_node(A, opts, etree_level, task_depth);
->>>>>>> dfaf0f6f
     return e;
   }
 
@@ -299,17 +291,6 @@
   FrontalMatrixBLR<scalar_t,integer_t>::factor_node
   (const SpMat_t& A, const Opts_t& opts, int etree_level, int task_depth) {
     ReturnCode el = ReturnCode::SUCCESS, er = ReturnCode::SUCCESS;
-<<<<<<< HEAD
-    if (lchild_)
-      el = lchild_->multifrontal_factorization
-        (A, opts, etree_level+1, task_depth);
-    if (rchild_)
-      er = rchild_->multifrontal_factorization
-        (A, opts, etree_level+1, task_depth);
-    ReturnCode err_code = ReturnCode::SUCCESS;
-    if (el != ReturnCode::SUCCESS) err_code = el;
-    if (er != ReturnCode::SUCCESS) err_code = er;
-=======
     if (opts.use_openmp_tree() &&
         task_depth < params::task_recursion_cutoff_level) {
       if (lchild_)
@@ -332,7 +313,6 @@
           (A, opts, etree_level+1, task_depth);
     }
     ReturnCode err_code = (el == ReturnCode::SUCCESS) ? er : el;
->>>>>>> dfaf0f6f
     TaskTimer t("");
 #if defined(STRUMPACK_COUNT_FLOPS)
     long long int f0 = 0, ftot = 0;
