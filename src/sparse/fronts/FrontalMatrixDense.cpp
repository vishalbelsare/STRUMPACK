/*
 * STRUMPACK -- STRUctured Matrices PACKage, Copyright (c) 2014, The
 * Regents of the University of California, through Lawrence Berkeley
 * National Laboratory (subject to receipt of any required approvals
 * from the U.S. Dept. of Energy).  All rights reserved.
 *
 * If you have questions about your rights to use or distribute this
 * software, please contact Berkeley Lab's Technology Transfer
 * Department at TTD@lbl.gov.
 *
 * NOTICE. This software is owned by the U.S. Department of Energy. As
 * such, the U.S. Government has been granted for itself and others
 * acting on its behalf a paid-up, nonexclusive, irrevocable,
 * worldwide license in the Software to reproduce, prepare derivative
 * works, and perform publicly and display publicly.  Beginning five
 * (5) years after the date permission to assert copyright is obtained
 * from the U.S. Department of Energy, and subject to any subsequent
 * five (5) year renewals, the U.S. Government is granted for itself
 * and others acting on its behalf a paid-up, nonexclusive,
 * irrevocable, worldwide license in the Software to reproduce,
 * prepare derivative works, distribute copies to the public, perform
 * publicly and display publicly, and to permit others to do so.
 *
 * Developers: Pieter Ghysels, Francois-Henry Rouet, Xiaoye S. Li.
 *             (Lawrence Berkeley National Lab, Computational Research
 *             Division).
 *
 */

#include "FrontalMatrixDense.hpp"
#if defined(STRUMPACK_USE_MPI)
#include "ExtendAdd.hpp"
#include "FrontalMatrixMPI.hpp"
#include "FrontalMatrixBLRMPI.hpp"
#endif

namespace strumpack {

  template<typename scalar_t,typename integer_t>
  FrontalMatrixDense<scalar_t,integer_t>::FrontalMatrixDense
  (integer_t sep, integer_t sep_begin, integer_t sep_end,
   std::vector<integer_t>& upd)
    : F_t(nullptr, nullptr, sep, sep_begin, sep_end, upd) {}

  template<typename scalar_t,typename integer_t> void
  FrontalMatrixDense<scalar_t,integer_t>::release_work_memory() {
    STRUMPACK_SUB_MEMORY(CBstorage_.size()*sizeof(scalar_t));
    CBstorage_.clear();
    F22_.clear();
  }
  template<typename scalar_t,typename integer_t> void
  FrontalMatrixDense<scalar_t,integer_t>::release_work_memory
  (VectorPool<scalar_t>& workspace) {
    workspace.restore(CBstorage_);
    F22_.clear();
  }

  template<typename scalar_t,typename integer_t> ReturnCode
  FrontalMatrixDense<scalar_t,integer_t>::matrix_inertia
  (const DenseM_t& F, integer_t& neg, integer_t& zero, integer_t& pos) const {
    using real_t = typename RealType<scalar_t>::value_type;
    for (std::size_t i=0; i<F.rows(); i++) {
      if (piv_[i] != int(i+1)) return ReturnCode::INACCURATE_INERTIA;
      auto absFii = std::abs(F(i, i));
      if (absFii > real_t(0.)) pos++;
      else if (absFii < real_t(0.)) neg++;
      else if (absFii == real_t(0.)) zero++;
      else std::cerr << "F(" << i << "," << i << ")=" << F(i,i) << std::endl;
    }
    return ReturnCode::SUCCESS;
  }

  template<typename scalar_t,typename integer_t> ReturnCode
  FrontalMatrixDense<scalar_t,integer_t>::node_inertia
  (integer_t& neg, integer_t& zero, integer_t& pos) const {
    return matrix_inertia(F11_, neg, zero, pos);
  }

  template<typename scalar_t,typename integer_t> ReturnCode
  FrontalMatrixDense<scalar_t,integer_t>::node_subnormals
  (std::size_t& ns, std::size_t& nz) const {
    auto dns = F11_.subnormals() + F12_.subnormals() + F21_.subnormals();
    auto dnz = F11_.zeros() + F12_.zeros() + F21_.zeros();
    if (dns || dnz)
      std::cout << "DENSE front ds= " << this->dim_sep()
                << " du= " << this->dim_upd()
                << " subnormals= " << dns
                << " zeros= " << dnz << std::endl;
    ns += dns;
    nz += dnz;
    return ReturnCode::SUCCESS;
  }

  template<typename scalar_t,typename integer_t> void
  FrontalMatrixDense<scalar_t,integer_t>::extend_add_to_dense
  (DenseM_t& paF11, DenseM_t& paF12, DenseM_t& paF21, DenseM_t& paF22,
   const F_t* p, int task_depth) {
    VectorPool<scalar_t> workspace;
    extend_add_to_dense(paF11, paF12, paF21, paF22, p, workspace, task_depth);
  }

  template<typename scalar_t,typename integer_t> void
  FrontalMatrixDense<scalar_t,integer_t>::extend_add_to_dense
  (DenseM_t& paF11, DenseM_t& paF12, DenseM_t& paF21, DenseM_t& paF22,
   const F_t* p, VectorPool<scalar_t>& workspace, int task_depth) {
    const std::size_t pdsep = paF11.rows();
    const std::size_t dupd = dim_upd();
    std::size_t upd2sep;
    auto I = this->upd_to_parent(p, upd2sep);
#if defined(STRUMPACK_USE_OPENMP_TASKLOOP)
#pragma omp taskloop default(shared) grainsize(64)      \
  if(task_depth < params::task_recursion_cutoff_level)
#endif
    for (std::size_t c=0; c<dupd; c++) {
      auto pc = I[c];
      if (pc < pdsep) {
        for (std::size_t r=0; r<upd2sep; r++)
          paF11(I[r],pc) += F22_(r,c);
        for (std::size_t r=upd2sep; r<dupd; r++)
          paF21(I[r]-pdsep,pc) += F22_(r,c);
      } else {
        for (std::size_t r=0; r<upd2sep; r++)
          paF12(I[r],pc-pdsep) += F22_(r, c);
        for (std::size_t r=upd2sep; r<dupd; r++)
          paF22(I[r]-pdsep,pc-pdsep) += F22_(r,c);
      }
    }
    STRUMPACK_FLOPS((is_complex<scalar_t>()?2:1) * dupd * dupd);
    STRUMPACK_FULL_RANK_FLOPS((is_complex<scalar_t>()?2:1) * dupd * dupd);
    release_work_memory(workspace);
  }

  template<typename scalar_t,typename integer_t> void
  FrontalMatrixDense<scalar_t,integer_t>::extend_add_to_blr
  (BLRM_t& paF11, BLRM_t& paF12, BLRM_t& paF21, BLRM_t& paF22,
   const F_t* p, int task_depth, const Opts_t& opts) {
    // extend_add from Dense to seq. BLR
    const std::size_t pdsep = paF11.rows();
    const std::size_t dupd = dim_upd();
    std::size_t upd2sep;
    auto I = this->upd_to_parent(p, upd2sep);
#if defined(STRUMPACK_USE_OPENMP_TASKLOOP)
#pragma omp taskloop default(shared) grainsize(64)      \
  if(task_depth < params::task_recursion_cutoff_level)
#endif
    for (std::size_t c=0; c<dupd; c++) {
      auto pc = I[c];
      if (pc < pdsep) {
        for (std::size_t r=0; r<upd2sep; r++)
          paF11(I[r],pc) += F22_(r,c);
        for (std::size_t r=upd2sep; r<dupd; r++)
          paF21(I[r]-pdsep,pc) += F22_(r,c);
      } else {
        for (std::size_t r=0; r<upd2sep; r++)
          paF12(I[r],pc-pdsep) += F22_(r, c);
        for (std::size_t r=upd2sep; r<dupd; r++)
          paF22(I[r]-pdsep,pc-pdsep) += F22_(r,c);
      }
    }
    STRUMPACK_FLOPS((is_complex<scalar_t>()?2:1) * dupd * dupd);
    STRUMPACK_FULL_RANK_FLOPS((is_complex<scalar_t>()?2:1) * dupd * dupd);
    release_work_memory();
  }

  template<typename scalar_t,typename integer_t> void
  FrontalMatrixDense<scalar_t,integer_t>::extend_add_to_blr_col
  (BLRM_t& paF11, BLRM_t& paF12, BLRM_t& paF21, BLRM_t& paF22,
   const F_t* p, integer_t begin_col, integer_t end_col, int task_depth,
   const Opts_t& opts) {
    // extend_add from Dense to seq. BLR
    const std::size_t pdsep = paF11.rows();
    const std::size_t dupd = dim_upd();
    std::size_t upd2sep;
    auto I = this->upd_to_parent(p, upd2sep);
#if defined(STRUMPACK_USE_OPENMP_TASKLOOP)
#pragma omp taskloop default(shared) grainsize(64)      \
  if(task_depth < params::task_recursion_cutoff_level)
#endif
    for (std::size_t c=0; c<dupd; c++) {
      auto pc = I[c];
      if (pc < std::size_t(begin_col) || pc >= std::size_t(end_col))
        continue;
      if (pc < pdsep) {
        for (std::size_t r=0; r<upd2sep; r++)
          paF11(I[r],pc) += F22_(r,c);
        for (std::size_t r=upd2sep; r<dupd; r++)
          paF21(I[r]-pdsep,pc) += F22_(r,c);
      } else {
        for (std::size_t r=0; r<upd2sep; r++)
          paF12(I[r],pc-pdsep) += F22_(r, c);
        for (std::size_t r=upd2sep; r<dupd; r++)
          paF22(I[r]-pdsep,pc-pdsep) += F22_(r,c);
      }
    }
    STRUMPACK_FLOPS((is_complex<scalar_t>()?2:1) * dupd * dupd);
    STRUMPACK_FULL_RANK_FLOPS((is_complex<scalar_t>()?2:1) * dupd * dupd);
  }

  template<typename scalar_t,typename integer_t> ReturnCode
  FrontalMatrixDense<scalar_t,integer_t>::factor
  (const SpMat_t& A, const Opts_t& opts, VectorPool<scalar_t>& workspace,
   int etree_level, int task_depth) {
    ReturnCode e1, e2;
    if (task_depth == 0) {
<<<<<<< HEAD
#pragma omp parallel default(shared)
#pragma omp single nowait
      {
        err = factor_phase1(A, opts, workspace, etree_level, task_depth+1);
        factor_phase2(A, opts, etree_level, params::task_recursion_cutoff_level);
=======
#pragma omp parallel if(!omp_in_parallel()) default(shared)
#pragma omp single nowait
      {
        e1 = factor_phase1(A, opts, workspace, etree_level, task_depth+1);
        e2 = factor_phase2(A, opts, etree_level, task_depth);
>>>>>>> dfaf0f6f
      }
    } else {
      e1 = factor_phase1(A, opts, workspace, etree_level, task_depth);
      e2 = factor_phase2(A, opts, etree_level, task_depth);
    }
    return (e1 == ReturnCode::SUCCESS) ? e2 : e1;
  }

  template<typename scalar_t,typename integer_t> ReturnCode
  FrontalMatrixDense<scalar_t,integer_t>::factor_phase1
  (const SpMat_t& A, const Opts_t& opts, VectorPool<scalar_t>& workspace,
   int etree_level, int task_depth) {
    ReturnCode el = ReturnCode::SUCCESS, er = ReturnCode::SUCCESS;
<<<<<<< HEAD
    if (lchild_)
      el = lchild_->factor(A, opts, workspace, etree_level+1, task_depth);
    if (rchild_)
      er = rchild_->factor(A, opts, workspace, etree_level+1, task_depth);
    ReturnCode err_code = ReturnCode::SUCCESS;
    if (el != ReturnCode::SUCCESS) err_code = el;
    if (er != ReturnCode::SUCCESS) err_code = er;
=======
    if (opts.use_openmp_tree() &&
        task_depth < params::task_recursion_cutoff_level) {
      if (lchild_)
#pragma omp task default(shared)                                        \
  final(task_depth >= params::task_recursion_cutoff_level-1) mergeable
        el = lchild_->factor(A, opts, workspace, etree_level+1, task_depth+1);
      if (rchild_)
#pragma omp task default(shared)                                        \
  final(task_depth >= params::task_recursion_cutoff_level-1) mergeable
        er = rchild_->factor(A, opts, workspace, etree_level+1, task_depth+1);
#pragma omp taskwait
    } else {
      if (lchild_)
        el = lchild_->factor(A, opts, workspace, etree_level+1, task_depth);
      if (rchild_)
        er = rchild_->factor(A, opts, workspace, etree_level+1, task_depth);
    }
    ReturnCode err_code = (el == ReturnCode::SUCCESS) ? er : el;
>>>>>>> dfaf0f6f
    // TODO can we allocate the memory in one go??
    const auto dsep = dim_sep();
    const auto dupd = dim_upd();
    F11_ = DenseM_t(dsep, dsep); F11_.zero();
    F12_ = DenseM_t(dsep, dupd); F12_.zero();
    F21_ = DenseM_t(dupd, dsep); F21_.zero();
    A.extract_front
      (F11_, F12_, F21_, this->sep_begin_, this->sep_end_,
       this->upd_, task_depth);
    if (dupd) {
      CBstorage_ = workspace.get();
      integer_t old_size = CBstorage_.size();
      if (dupd*dupd > old_size) {
        STRUMPACK_ADD_MEMORY((dupd*dupd - old_size)*sizeof(scalar_t));
      }
      CBstorage_.resize(dupd*dupd);
      F22_ = DenseMW_t(dupd, dupd, CBstorage_.data(), dupd);
      F22_.zero();
    }
    if (lchild_)
      lchild_->extend_add_to_dense
        (F11_, F12_, F21_, F22_, this, workspace, task_depth);
    if (rchild_)
      rchild_->extend_add_to_dense
        (F11_, F12_, F21_, F22_, this, workspace, task_depth);
    if (etree_level == 0 && opts.write_root_front()) F11_.write("Froot");
    return err_code;
  }

  template<typename scalar_t,typename integer_t> ReturnCode
  FrontalMatrixDense<scalar_t,integer_t>::factor_phase2
  (const SpMat_t& A, const Opts_t& opts,
   int etree_level, int task_depth) {
    ReturnCode err_code = ReturnCode::SUCCESS;
    if (dim_sep()) {
      if (F11_.LU(piv_, task_depth))
        err_code = ReturnCode::ZERO_PIVOT;
      if (opts.replace_tiny_pivots()) {
        auto thresh = opts.pivot_threshold();
        for (std::size_t i=0; i<F11_.rows(); i++)
          if (std::abs(F11_(i,i)) < thresh)
            F11_(i,i) = (std::real(F11_(i,i)) < 0) ? -thresh : thresh;
      }
      if (dim_upd()) {
        F12_.laswp(piv_, true);
        trsm(Side::L, UpLo::L, Trans::N, Diag::U,
             scalar_t(1.), F11_, F12_, task_depth);
        trsm(Side::R, UpLo::U, Trans::N, Diag::N,
             scalar_t(1.), F11_, F21_, task_depth);
        gemm(Trans::N, Trans::N, scalar_t(-1.), F21_, F12_,
             scalar_t(1.), F22_, task_depth);
      }
    }
    STRUMPACK_FULL_RANK_FLOPS
      (LU_flops(F11_) +
       gemm_flops(Trans::N, Trans::N, scalar_t(-1.), F21_, F12_, scalar_t(1.)) +
       trsm_flops(Side::L, scalar_t(1.), F11_, F12_) +
       trsm_flops(Side::R, scalar_t(1.), F11_, F21_));
    return err_code;
  }

  template<typename scalar_t,typename integer_t> void
  FrontalMatrixDense<scalar_t,integer_t>::forward_multifrontal_solve
  (DenseM_t& b, DenseM_t* work, int etree_level, int task_depth) const {
    DenseMW_t bupd(dim_upd(), b.cols(), work[0], 0, 0);
    bupd.zero();
    if (task_depth == 0) {
      // tasking when calling the children
#pragma omp parallel if(!omp_in_parallel())
#pragma omp single nowait
      this->fwd_solve_phase1(b, bupd, work, etree_level, task_depth);
      // no tasking for the root node computations, use system blas threading!
      fwd_solve_phase2(b, bupd, etree_level, params::task_recursion_cutoff_level);
    } else {
      this->fwd_solve_phase1(b, bupd, work, etree_level, task_depth);
      fwd_solve_phase2(b, bupd, etree_level, task_depth);
    }
  }

  template<typename scalar_t,typename integer_t> void
  FrontalMatrixDense<scalar_t,integer_t>::fwd_solve_phase2
  (DenseM_t& b, DenseM_t& bupd, int etree_level, int task_depth) const {
    if (dim_sep()) {
      DenseMW_t bloc(dim_sep(), b.cols(), b, this->sep_begin_, 0);
      bloc.laswp(piv_, true);
      if (b.cols() == 1) {
        trsv(UpLo::L, Trans::N, Diag::U, F11_, bloc, task_depth);
        if (dim_upd())
          gemv(Trans::N, scalar_t(-1.), F21_, bloc,
               scalar_t(1.), bupd, task_depth);
      } else {
        trsm(Side::L, UpLo::L, Trans::N, Diag::U,
             scalar_t(1.), F11_, bloc, task_depth);
        if (dim_upd())
          gemm(Trans::N, Trans::N, scalar_t(-1.), F21_, bloc,
               scalar_t(1.), bupd, task_depth);
      }
    }
  }

  template<typename scalar_t,typename integer_t> void
  FrontalMatrixDense<scalar_t,integer_t>::backward_multifrontal_solve
  (DenseM_t& y, DenseM_t* work, int etree_level, int task_depth) const {
    DenseMW_t yupd(dim_upd(), y.cols(), work[0], 0, 0);
    if (task_depth == 0) {
      // no tasking in blas routines, use system threaded blas instead
      bwd_solve_phase1
        (y, yupd, etree_level, params::task_recursion_cutoff_level);
#pragma omp parallel if(!omp_in_parallel())
#pragma omp single nowait
      // tasking when calling children
      this->bwd_solve_phase2(y, yupd, work, etree_level, task_depth);
    } else {
      bwd_solve_phase1(y, yupd, etree_level, task_depth);
      this->bwd_solve_phase2(y, yupd, work, etree_level, task_depth);
    }
  }

  template<typename scalar_t,typename integer_t> void
  FrontalMatrixDense<scalar_t,integer_t>::bwd_solve_phase1
  (DenseM_t& y, DenseM_t& yupd, int etree_level, int task_depth) const {
    if (dim_sep()) {
      DenseMW_t yloc(dim_sep(), y.cols(), y, this->sep_begin_, 0);
      if (y.cols() == 1) {
        if (dim_upd())
          gemv(Trans::N, scalar_t(-1.), F12_, yupd,
               scalar_t(1.), yloc, task_depth);
        trsv(UpLo::U, Trans::N, Diag::N, F11_, yloc, task_depth);
      } else {
        if (dim_upd())
          gemm(Trans::N, Trans::N, scalar_t(-1.), F12_, yupd,
               scalar_t(1.), yloc, task_depth);
        trsm(Side::L, UpLo::U, Trans::N, Diag::N, scalar_t(1.),
             F11_, yloc, task_depth);
      }
    }
  }

  template<typename scalar_t,typename integer_t> void
  FrontalMatrixDense<scalar_t,integer_t>::extract_CB_sub_matrix
  (const std::vector<std::size_t>& I, const std::vector<std::size_t>& J,
   DenseM_t& B, int task_depth) const {
    std::vector<std::size_t> lJ, oJ;
    this->find_upd_indices(J, lJ, oJ);
    if (lJ.empty()) return;
    std::vector<std::size_t> lI, oI;
    this->find_upd_indices(I, lI, oI);
    if (lI.empty()) return;
    for (std::size_t j=0; j<lJ.size(); j++)
      for (std::size_t i=0; i<lI.size(); i++)
        B(oI[i], oJ[j]) += F22_(lI[i], lJ[j]);
    STRUMPACK_FLOPS((is_complex<scalar_t>() ? 2 : 1) * lJ.size() * lI.size());
  }

  template<typename scalar_t,typename integer_t> void
  FrontalMatrixDense<scalar_t,integer_t>::sample_CB
  (const Opts_t& opts, const DenseM_t& R, DenseM_t& Sr,
   DenseM_t& Sc, F_t* pa, int task_depth) {
    auto I = this->upd_to_parent(pa);
    auto cR = R.extract_rows(I);
    DenseM_t cS(dim_upd(), R.cols());
    TIMER_TIME(TaskType::F22_MULT, 1, t_f22mult);
    gemm(Trans::N, Trans::N, scalar_t(1.), F22_, cR,
         scalar_t(0.), cS, task_depth);
    TIMER_STOP(t_f22mult);
    Sr.scatter_rows_add(I, cS, task_depth);
    TIMER_TIME(TaskType::F22_MULT, 1, t_f22mult2);
    gemm(Trans::C, Trans::N, scalar_t(1.), F22_, cR,
         scalar_t(0.), cS, task_depth);
    TIMER_STOP(t_f22mult2);
    Sc.scatter_rows_add(I, cS, task_depth);
    STRUMPACK_CB_SAMPLE_FLOPS
      (gemm_flops(Trans::N, Trans::N, scalar_t(1.), F22_, cR, scalar_t(0.)) +
       gemm_flops(Trans::C, Trans::N, scalar_t(1.), F22_, cR, scalar_t(0.)) +
       cS.rows()*cS.cols()*2); // for the skinny-extend add
  }

  template<typename scalar_t,typename integer_t> void
  FrontalMatrixDense<scalar_t,integer_t>::sample_CB
  (Trans op, const DenseM_t& R, DenseM_t& S, F_t* pa, int task_depth) const {
    auto I = this->upd_to_parent(pa);
    auto cR = R.extract_rows(I);
    DenseM_t cS(dim_upd(), R.cols());
    TIMER_TIME(TaskType::F22_MULT, 1, t_f22mult);
    gemm(op, Trans::N, scalar_t(1.), F22_, cR,
         scalar_t(0.), cS, task_depth);
    TIMER_STOP(t_f22mult);
    S.scatter_rows_add(I, cS, task_depth);
    STRUMPACK_CB_SAMPLE_FLOPS
      (gemm_flops(op, Trans::N, scalar_t(1.), F22_, cR, scalar_t(0.)) +
       cS.rows()*cS.cols()); // for the skinny-extend add
  }

  template<typename scalar_t,typename integer_t> void
  FrontalMatrixDense<scalar_t,integer_t>::sample_CB_to_F11
  (Trans op, const DenseM_t& R, DenseM_t& S, F_t* pa, int task_depth) const {
    const std::size_t dupd = dim_upd();
    if (!dupd) return;
    std::size_t u2s;
    auto Ir = this->upd_to_parent(pa, u2s);
    auto Rcols = R.cols();
    DenseM_t cR(u2s, Rcols);
    for (std::size_t c=0; c<Rcols; c++)
      for (std::size_t r=0; r<u2s; r++)
        cR(r,c) = R(Ir[r],c);
    DenseM_t cS(u2s, Rcols);
    DenseMW_t CB11(u2s, u2s, const_cast<DenseMW_t&>(F22_), 0, 0);
    gemm(op, Trans::N, scalar_t(1.), CB11, cR, scalar_t(0.), cS, task_depth);
    for (std::size_t c=0; c<Rcols; c++)
      for (std::size_t r=0; r<u2s; r++)
        S(Ir[r],c) += cS(r,c);
    STRUMPACK_CB_SAMPLE_FLOPS(u2s*Rcols);
  }

  template<typename scalar_t,typename integer_t> void
  FrontalMatrixDense<scalar_t,integer_t>::sample_CB_to_F12
  (Trans op, const DenseM_t& R, DenseM_t& S, F_t* pa, int task_depth) const {
    const std::size_t dupd = dim_upd();
    if (!dupd) return;
    std::size_t u2s;
    auto Ir = this->upd_to_parent(pa, u2s);
    auto pds = pa->dim_sep();
    auto Rcols = R.cols();
    DenseMW_t CB12(u2s, dupd-u2s, const_cast<DenseMW_t&>(F22_), 0, u2s);
    if (op == Trans::N) {
      DenseM_t cR(dupd-u2s, Rcols);
      for (std::size_t c=0; c<Rcols; c++)
        for (std::size_t r=u2s; r<dupd; r++)
          cR(r-u2s,c) = R(Ir[r]-pds,c);
      DenseM_t cS(u2s, Rcols);
      gemm(op, Trans::N, scalar_t(1.), CB12, cR, scalar_t(0.), cS, task_depth);
      for (std::size_t c=0; c<Rcols; c++)
        for (std::size_t r=0; r<u2s; r++)
          S(Ir[r],c) += cS(r,c);
      STRUMPACK_CB_SAMPLE_FLOPS(u2s*Rcols);
    } else {
      DenseM_t cR(u2s, Rcols);
      for (std::size_t c=0; c<Rcols; c++)
        for (std::size_t r=0; r<u2s; r++)
          cR(r,c) = R(Ir[r],c);
      DenseM_t cS(dupd-u2s, Rcols);
      gemm(op, Trans::N, scalar_t(1.), CB12, cR, scalar_t(0.), cS, task_depth);
      for (std::size_t c=0; c<Rcols; c++)
        for (std::size_t r=u2s; r<dupd; r++)
          S(Ir[r]-pds,c) += cS(r-u2s,c);
      STRUMPACK_CB_SAMPLE_FLOPS((dupd-u2s)*Rcols);
    }
  }

  template<typename scalar_t,typename integer_t> void
  FrontalMatrixDense<scalar_t,integer_t>::sample_CB_to_F21
  (Trans op, const DenseM_t& R, DenseM_t& S, F_t* pa, int task_depth) const {
    const std::size_t dupd = dim_upd();
    if (!dupd) return;
    std::size_t u2s;
    auto Ir = this->upd_to_parent(pa, u2s);
    auto Rcols = R.cols();
    auto pds = pa->dim_sep();
    DenseMW_t CB21(dupd-u2s, u2s, const_cast<DenseMW_t&>(F22_), u2s, 0);
    if (op == Trans::N) {
      DenseM_t cR(u2s, Rcols);
      for (std::size_t c=0; c<Rcols; c++)
        for (std::size_t r=0; r<u2s; r++)
          cR(r,c) = R(Ir[r],c);
      DenseM_t cS(dupd-u2s, Rcols);
      gemm(op, Trans::N, scalar_t(1.), CB21, cR, scalar_t(0.), cS, task_depth);
      for (std::size_t c=0; c<Rcols; c++)
        for (std::size_t r=u2s; r<dupd; r++)
          S(Ir[r]-pds,c) += cS(r-u2s,c);
      STRUMPACK_CB_SAMPLE_FLOPS((dupd-u2s)*Rcols);
    } else {
      DenseM_t cR(dupd-u2s, Rcols);
      for (std::size_t c=0; c<Rcols; c++)
        for (std::size_t r=u2s; r<dupd; r++)
          cR(r-u2s,c) = R(Ir[r]-pds,c);
      DenseM_t cS(u2s, Rcols);
      gemm(op, Trans::N, scalar_t(1.), CB21, cR, scalar_t(0.), cS, task_depth);
      for (std::size_t c=0; c<Rcols; c++)
        for (std::size_t r=0; r<u2s; r++)
          S(Ir[r],c) += cS(r,c);
      STRUMPACK_CB_SAMPLE_FLOPS(u2s*Rcols);
    }
  }

  template<typename scalar_t,typename integer_t> void
  FrontalMatrixDense<scalar_t,integer_t>::sample_CB_to_F22
  (Trans op, const DenseM_t& R, DenseM_t& S, F_t* pa, int task_depth) const {
    const std::size_t dupd = dim_upd();
    if (!dupd) return;
    std::size_t u2s;
    auto Ir = this->upd_to_parent(pa, u2s);
    auto pds = pa->dim_sep();
    auto Rcols = R.cols();
    DenseM_t cR(dupd-u2s, Rcols);
    for (std::size_t c=0; c<Rcols; c++)
      for (std::size_t r=u2s; r<dupd; r++)
        cR(r-u2s,c) = R(Ir[r]-pds,c);
    DenseM_t cS(dupd-u2s, Rcols);
    DenseMW_t CB22(dupd-u2s, dupd-u2s, const_cast<DenseMW_t&>(F22_), u2s, u2s);
    gemm(op, Trans::N, scalar_t(1.), CB22, cR, scalar_t(0.), cS, task_depth);
    for (std::size_t c=0; c<Rcols; c++)
      for (std::size_t r=u2s; r<dupd; r++)
        S(Ir[r]-pds,c) += cS(r-u2s,c);
    STRUMPACK_CB_SAMPLE_FLOPS((dupd-u2s)*Rcols);
  }

  template<typename scalar_t,typename integer_t> void
  FrontalMatrixDense<scalar_t,integer_t>::delete_factors() {
    if (lchild_) lchild_->delete_factors();
    if (rchild_) rchild_->delete_factors();
    F11_ = DenseM_t();
    F12_ = DenseM_t();
    F21_ = DenseM_t();
    F22_ = DenseMW_t();
    piv_ = std::vector<int>();
  }

#if defined(STRUMPACK_USE_MPI)
  template<typename scalar_t,typename integer_t> void
  FrontalMatrixDense<scalar_t,integer_t>::extend_add_copy_to_buffers
  (std::vector<std::vector<scalar_t>>& sbuf,
   const FrontalMatrixMPI<scalar_t,integer_t>* pa) const {
    ExtendAdd<scalar_t,integer_t>::extend_add_seq_copy_to_buffers
      (F22_, sbuf, pa, this);
  }

  template<typename scalar_t,typename integer_t> void
  FrontalMatrixDense<scalar_t,integer_t>::extadd_blr_copy_to_buffers
  (std::vector<std::vector<scalar_t>>& sbuf,
   const FrontalMatrixBLRMPI<scalar_t,integer_t>* pa) const {
    BLR::BLRExtendAdd<scalar_t,integer_t>::
      seq_copy_to_buffers(F22_, sbuf, pa, this);
  }

  template<typename scalar_t,typename integer_t> void
  FrontalMatrixDense<scalar_t,integer_t>::extadd_blr_copy_to_buffers_col
  (std::vector<std::vector<scalar_t>>& sbuf,
   const FrontalMatrixBLRMPI<scalar_t,integer_t>* pa,
   integer_t begin_col, integer_t end_col, const Opts_t& opts) const {
    BLR::BLRExtendAdd<scalar_t,integer_t>::
      seq_copy_to_buffers_col(F22_, sbuf, pa, this, begin_col, end_col);
  }
#endif

  // explicit template instantiations
  template class FrontalMatrixDense<float,int>;
  template class FrontalMatrixDense<double,int>;
  template class FrontalMatrixDense<std::complex<float>,int>;
  template class FrontalMatrixDense<std::complex<double>,int>;

  template class FrontalMatrixDense<float,long int>;
  template class FrontalMatrixDense<double,long int>;
  template class FrontalMatrixDense<std::complex<float>,long int>;
  template class FrontalMatrixDense<std::complex<double>,long int>;

  template class FrontalMatrixDense<float,long long int>;
  template class FrontalMatrixDense<double,long long int>;
  template class FrontalMatrixDense<std::complex<float>,long long int>;
  template class FrontalMatrixDense<std::complex<double>,long long int>;

} // end namespace strumpack
<|MERGE_RESOLUTION|>--- conflicted
+++ resolved
@@ -202,19 +202,11 @@
    int etree_level, int task_depth) {
     ReturnCode e1, e2;
     if (task_depth == 0) {
-<<<<<<< HEAD
-#pragma omp parallel default(shared)
-#pragma omp single nowait
-      {
-        err = factor_phase1(A, opts, workspace, etree_level, task_depth+1);
-        factor_phase2(A, opts, etree_level, params::task_recursion_cutoff_level);
-=======
 #pragma omp parallel if(!omp_in_parallel()) default(shared)
 #pragma omp single nowait
       {
         e1 = factor_phase1(A, opts, workspace, etree_level, task_depth+1);
         e2 = factor_phase2(A, opts, etree_level, task_depth);
->>>>>>> dfaf0f6f
       }
     } else {
       e1 = factor_phase1(A, opts, workspace, etree_level, task_depth);
@@ -228,15 +220,6 @@
   (const SpMat_t& A, const Opts_t& opts, VectorPool<scalar_t>& workspace,
    int etree_level, int task_depth) {
     ReturnCode el = ReturnCode::SUCCESS, er = ReturnCode::SUCCESS;
-<<<<<<< HEAD
-    if (lchild_)
-      el = lchild_->factor(A, opts, workspace, etree_level+1, task_depth);
-    if (rchild_)
-      er = rchild_->factor(A, opts, workspace, etree_level+1, task_depth);
-    ReturnCode err_code = ReturnCode::SUCCESS;
-    if (el != ReturnCode::SUCCESS) err_code = el;
-    if (er != ReturnCode::SUCCESS) err_code = er;
-=======
     if (opts.use_openmp_tree() &&
         task_depth < params::task_recursion_cutoff_level) {
       if (lchild_)
@@ -255,7 +238,6 @@
         er = rchild_->factor(A, opts, workspace, etree_level+1, task_depth);
     }
     ReturnCode err_code = (el == ReturnCode::SUCCESS) ? er : el;
->>>>>>> dfaf0f6f
     // TODO can we allocate the memory in one go??
     const auto dsep = dim_sep();
     const auto dupd = dim_upd();
