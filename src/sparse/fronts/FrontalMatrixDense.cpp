/*
 * STRUMPACK -- STRUctured Matrices PACKage, Copyright (c) 2014, The
 * Regents of the University of California, through Lawrence Berkeley
 * National Laboratory (subject to receipt of any required approvals
 * from the U.S. Dept. of Energy).  All rights reserved.
 *
 * If you have questions about your rights to use or distribute this
 * software, please contact Berkeley Lab's Technology Transfer
 * Department at TTD@lbl.gov.
 *
 * NOTICE. This software is owned by the U.S. Department of Energy. As
 * such, the U.S. Government has been granted for itself and others
 * acting on its behalf a paid-up, nonexclusive, irrevocable,
 * worldwide license in the Software to reproduce, prepare derivative
 * works, and perform publicly and display publicly.  Beginning five
 * (5) years after the date permission to assert copyright is obtained
 * from the U.S. Department of Energy, and subject to any subsequent
 * five (5) year renewals, the U.S. Government is granted for itself
 * and others acting on its behalf a paid-up, nonexclusive,
 * irrevocable, worldwide license in the Software to reproduce,
 * prepare derivative works, distribute copies to the public, perform
 * publicly and display publicly, and to permit others to do so.
 *
 * Developers: Pieter Ghysels, Francois-Henry Rouet, Xiaoye S. Li.
 *             (Lawrence Berkeley National Lab, Computational Research
 *             Division).
 *
 */

#include "FrontalMatrixDense.hpp"
#if defined(STRUMPACK_USE_MPI)
#include "ExtendAdd.hpp"
#include "FrontalMatrixMPI.hpp"
#include "FrontalMatrixBLRMPI.hpp"
#endif

namespace strumpack {

  template<typename scalar_t,typename integer_t>
  FrontalMatrixDense<scalar_t,integer_t>::FrontalMatrixDense
  (integer_t sep, integer_t sep_begin, integer_t sep_end,
   std::vector<integer_t>& upd)
    : F_t(nullptr, nullptr, sep, sep_begin, sep_end, upd) {}

  template<typename scalar_t,typename integer_t> void
  FrontalMatrixDense<scalar_t,integer_t>::release_work_memory() {
    STRUMPACK_SUB_MEMORY(CBstorage_.size()*sizeof(scalar_t));
    CBstorage_.clear();
    F22_.clear();
  }
  template<typename scalar_t,typename integer_t> void
  FrontalMatrixDense<scalar_t,integer_t>::release_work_memory
  (CBWorkspace<scalar_t>& workspace) {
#pragma omp critical
    workspace.restore(CBstorage_);
    F22_.clear();
  }

  template<typename scalar_t,typename integer_t> void
  FrontalMatrixDense<scalar_t,integer_t>::extend_add_to_dense
  (DenseM_t& paF11, DenseM_t& paF12, DenseM_t& paF21, DenseM_t& paF22,
   const F_t* p, int task_depth) {
    CBWorkspace<scalar_t> workspace;
    extend_add_to_dense(paF11, paF12, paF21, paF22, p, workspace, task_depth);
  }

  template<typename scalar_t,typename integer_t> void
  FrontalMatrixDense<scalar_t,integer_t>::extend_add_to_dense
  (DenseM_t& paF11, DenseM_t& paF12, DenseM_t& paF21, DenseM_t& paF22,
   const F_t* p, CBWorkspace<scalar_t>& workspace, int task_depth) {
    const std::size_t pdsep = paF11.rows();
    const std::size_t dupd = dim_upd();
    std::size_t upd2sep;
    auto I = this->upd_to_parent(p, upd2sep);
#if defined(STRUMPACK_USE_OPENMP_TASKLOOP)
#pragma omp taskloop default(shared) grainsize(64)      \
  if(task_depth < params::task_recursion_cutoff_level)
#endif
    for (std::size_t c=0; c<dupd; c++) {
      auto pc = I[c];
      if (pc < pdsep) {
        for (std::size_t r=0; r<upd2sep; r++)
          paF11(I[r],pc) += F22_(r,c);
        for (std::size_t r=upd2sep; r<dupd; r++)
          paF21(I[r]-pdsep,pc) += F22_(r,c);
      } else {
        for (std::size_t r=0; r<upd2sep; r++)
          paF12(I[r],pc-pdsep) += F22_(r, c);
        for (std::size_t r=upd2sep; r<dupd; r++)
          paF22(I[r]-pdsep,pc-pdsep) += F22_(r,c);
      }
    }
    STRUMPACK_FLOPS((is_complex<scalar_t>()?2:1) * dupd * dupd);
    STRUMPACK_FULL_RANK_FLOPS((is_complex<scalar_t>()?2:1) * dupd * dupd);
    release_work_memory(workspace);
  }

  template<typename scalar_t,typename integer_t> void
  FrontalMatrixDense<scalar_t,integer_t>::extend_add_to_blr
  (BLRM_t& paF11, BLRM_t& paF12, BLRM_t& paF21, BLRM_t& paF22,
   const F_t* p, int task_depth, const Opts_t& opts) {
    // extend_add from Dense to seq. BLR
    const std::size_t pdsep = paF11.rows();
    const std::size_t dupd = dim_upd();
    std::size_t upd2sep;
    auto I = this->upd_to_parent(p, upd2sep);
#if defined(STRUMPACK_USE_OPENMP_TASKLOOP)
#pragma omp taskloop default(shared) grainsize(64)      \
  if(task_depth < params::task_recursion_cutoff_level)
#endif
    for (std::size_t c=0; c<dupd; c++) {
      auto pc = I[c];
      if (pc < pdsep) {
        for (std::size_t r=0; r<upd2sep; r++)
          paF11(I[r],pc) += F22_(r,c);
        for (std::size_t r=upd2sep; r<dupd; r++)
          paF21(I[r]-pdsep,pc) += F22_(r,c);
      } else {
        for (std::size_t r=0; r<upd2sep; r++)
          paF12(I[r],pc-pdsep) += F22_(r, c);
        for (std::size_t r=upd2sep; r<dupd; r++)
          paF22(I[r]-pdsep,pc-pdsep) += F22_(r,c);
      }
    }
    STRUMPACK_FLOPS((is_complex<scalar_t>()?2:1) * dupd * dupd);
    STRUMPACK_FULL_RANK_FLOPS((is_complex<scalar_t>()?2:1) * dupd * dupd);
    release_work_memory();
  }

  template<typename scalar_t,typename integer_t> void
  FrontalMatrixDense<scalar_t,integer_t>::extend_add_to_blr_col
  (BLRM_t& paF11, BLRM_t& paF12, BLRM_t& paF21, BLRM_t& paF22,
   const F_t* p, integer_t begin_col, integer_t end_col, int task_depth,
   const Opts_t& opts) {
    // extend_add from Dense to seq. BLR
    const std::size_t pdsep = paF11.rows();
    const std::size_t dupd = dim_upd();
    std::size_t upd2sep;
    auto I = this->upd_to_parent(p, upd2sep);
#if defined(STRUMPACK_USE_OPENMP_TASKLOOP)
#pragma omp taskloop default(shared) grainsize(64)      \
  if(task_depth < params::task_recursion_cutoff_level)
#endif
    for (std::size_t c=0; c<dupd; c++) {
      auto pc = I[c];
      if (pc < std::size_t(begin_col) || pc >= std::size_t(end_col))
        continue;
      if (pc < pdsep) {
        for (std::size_t r=0; r<upd2sep; r++)
          paF11(I[r],pc) += F22_(r,c);
        for (std::size_t r=upd2sep; r<dupd; r++)
          paF21(I[r]-pdsep,pc) += F22_(r,c);
      } else {
        for (std::size_t r=0; r<upd2sep; r++){
          paF12(I[r],pc-pdsep) += F22_(r, c);
        }
        for (std::size_t r=upd2sep; r<dupd; r++)
          paF22(I[r]-pdsep,pc-pdsep) += F22_(r,c);
      }
    }
    STRUMPACK_FLOPS((is_complex<scalar_t>()?2:1) * dupd * dupd);
    STRUMPACK_FULL_RANK_FLOPS((is_complex<scalar_t>()?2:1) * dupd * dupd);
  }

  template<typename scalar_t,typename integer_t> void
  FrontalMatrixDense<scalar_t,integer_t>::factor
  (const SpMat_t& A, const Opts_t& opts, CBWorkspace<scalar_t>& workspace,
   int etree_level, int task_depth) {
    if (task_depth == 0) {
#pragma omp parallel default(shared)
#pragma omp single nowait
<<<<<<< HEAD
      {
        factor_phase1(A, opts, etree_level, task_depth+1);
        factor_phase2(A, opts, etree_level, task_depth);
      }
=======
      factor_phase1(A, opts, workspace, etree_level, task_depth);
      // do not use tasking for blas/lapack parallelism (use system
      // blas threading!)
      factor_phase2(A, opts, etree_level, params::task_recursion_cutoff_level);
>>>>>>> ad5d1f25
    } else {
      factor_phase1(A, opts, workspace, etree_level, task_depth);
      factor_phase2(A, opts, etree_level, task_depth);
    }
  }

  template<typename scalar_t,typename integer_t> void
  FrontalMatrixDense<scalar_t,integer_t>::factor_phase1
  (const SpMat_t& A, const Opts_t& opts, CBWorkspace<scalar_t>& workspace,
   int etree_level, int task_depth) {
<<<<<<< HEAD
    if (lchild_)
      lchild_->multifrontal_factorization
        (A, opts, etree_level+1, task_depth);
    if (rchild_)
      rchild_->multifrontal_factorization
        (A, opts, etree_level+1, task_depth);
=======
    if (task_depth < params::task_recursion_cutoff_level) {
      if (lchild_)
#pragma omp task default(shared)                                        \
  final(task_depth >= params::task_recursion_cutoff_level-1) mergeable
        lchild_->factor(A, opts, workspace, etree_level+1, task_depth+1);
      if (rchild_)
#pragma omp task default(shared)                                        \
  final(task_depth >= params::task_recursion_cutoff_level-1) mergeable
        rchild_->factor(A, opts, workspace, etree_level+1, task_depth+1);
#pragma omp taskwait
    } else {
      if (lchild_)
        lchild_->factor(A, opts, workspace, etree_level+1, task_depth);
      if (rchild_)
        rchild_->factor(A, opts, workspace, etree_level+1, task_depth);
    }
>>>>>>> ad5d1f25
    // TODO can we allocate the memory in one go??
    const auto dsep = dim_sep();
    const auto dupd = dim_upd();
    F11_ = DenseM_t(dsep, dsep); F11_.zero();
    F12_ = DenseM_t(dsep, dupd); F12_.zero();
    F21_ = DenseM_t(dupd, dsep); F21_.zero();
    A.extract_front
      (F11_, F12_, F21_, this->sep_begin_, this->sep_end_,
       this->upd_, task_depth);
    if (dupd) {
#pragma omp critical
      CBstorage_ = workspace.get();
      integer_t old_size = CBstorage_.size();
      if (dupd*dupd > old_size) {
        STRUMPACK_ADD_MEMORY((dupd*dupd - old_size)*sizeof(scalar_t));
      }
      CBstorage_.resize(dupd*dupd);
      F22_ = DenseMW_t(dupd, dupd, CBstorage_.data(), dupd);
      F22_.zero();
    }
    if (lchild_)
      lchild_->extend_add_to_dense
        (F11_, F12_, F21_, F22_, this, workspace, task_depth);
    if (rchild_)
      rchild_->extend_add_to_dense
        (F11_, F12_, F21_, F22_, this, workspace, task_depth);
    if (etree_level == 0 && opts.write_root_front()) F11_.write("Froot");
  }

  template<typename scalar_t,typename integer_t> void
  FrontalMatrixDense<scalar_t,integer_t>::factor_phase2
  (const SpMat_t& A, const Opts_t& opts,
   int etree_level, int task_depth) {
    if (dim_sep()) {
      // TaskTimer t("FrontalMatrixDense_factor");
      // if (etree_level == 0 && opts.print_root_front_stats()) t.start();
      int info = F11_.LU(piv, task_depth);
      if (info || opts.replace_tiny_pivots()) {
        auto thresh = opts.pivot_threshold();
        for (std::size_t i=0; i<F11_.rows(); i++)
          if (std::abs(F11_(i,i)) < thresh)
            F11_(i,i) = (std::real(F11_(i,i)) < 0) ? -thresh : thresh;
      }
      if (dim_upd()) {
        F12_.laswp(piv, true);
        trsm(Side::L, UpLo::L, Trans::N, Diag::U,
             scalar_t(1.), F11_, F12_, task_depth);
        trsm(Side::R, UpLo::U, Trans::N, Diag::N,
             scalar_t(1.), F11_, F21_, task_depth);
        gemm(Trans::N, Trans::N, scalar_t(-1.), F21_, F12_,
             scalar_t(1.), F22_, task_depth);
      }
      // if (etree_level == 0 && opts.print_root_front_stats()) {
      //   auto time = t.elapsed();
      //   std::cout << "#   - dense root front: N = " << dim_sep()
      //             << " , N^2 = " << dim_sep() * dim_sep()
      //             << " time = " << time << " sec" << std::endl;
      // }
    }
    STRUMPACK_FULL_RANK_FLOPS
      (LU_flops(F11_) +
       gemm_flops(Trans::N, Trans::N, scalar_t(-1.), F21_, F12_, scalar_t(1.)) +
       trsm_flops(Side::L, scalar_t(1.), F11_, F12_) +
       trsm_flops(Side::R, scalar_t(1.), F11_, F21_));
  }

  template<typename scalar_t,typename integer_t> void
  FrontalMatrixDense<scalar_t,integer_t>::forward_multifrontal_solve
  (DenseM_t& b, DenseM_t* work, int etree_level, int task_depth) const {
    DenseMW_t bupd(dim_upd(), b.cols(), work[0], 0, 0);
    bupd.zero();
    if (task_depth == 0) {
      // tasking when calling the children
#pragma omp parallel if(!omp_in_parallel())
#pragma omp single nowait
      this->fwd_solve_phase1(b, bupd, work, etree_level, task_depth);
      // no tasking for the root node computations, use system blas threading!
      fwd_solve_phase2(b, bupd, etree_level, params::task_recursion_cutoff_level);
    } else {
      this->fwd_solve_phase1(b, bupd, work, etree_level, task_depth);
      fwd_solve_phase2(b, bupd, etree_level, task_depth);
    }
  }

  template<typename scalar_t,typename integer_t> void
  FrontalMatrixDense<scalar_t,integer_t>::fwd_solve_phase2
  (DenseM_t& b, DenseM_t& bupd, int etree_level, int task_depth) const {
    if (dim_sep()) {
      DenseMW_t bloc(dim_sep(), b.cols(), b, this->sep_begin_, 0);
      bloc.laswp(piv, true);
      if (b.cols() == 1) {
        trsv(UpLo::L, Trans::N, Diag::U, F11_, bloc, task_depth);
        if (dim_upd())
          gemv(Trans::N, scalar_t(-1.), F21_, bloc,
               scalar_t(1.), bupd, task_depth);
      } else {
        trsm(Side::L, UpLo::L, Trans::N, Diag::U,
             scalar_t(1.), F11_, bloc, task_depth);
        if (dim_upd())
          gemm(Trans::N, Trans::N, scalar_t(-1.), F21_, bloc,
               scalar_t(1.), bupd, task_depth);
      }
    }
  }

  template<typename scalar_t,typename integer_t> void
  FrontalMatrixDense<scalar_t,integer_t>::backward_multifrontal_solve
  (DenseM_t& y, DenseM_t* work, int etree_level, int task_depth) const {
    DenseMW_t yupd(dim_upd(), y.cols(), work[0], 0, 0);
    if (task_depth == 0) {
      // no tasking in blas routines, use system threaded blas instead
      bwd_solve_phase1
        (y, yupd, etree_level, params::task_recursion_cutoff_level);
#pragma omp parallel if(!omp_in_parallel())
#pragma omp single nowait
      // tasking when calling children
      this->bwd_solve_phase2(y, yupd, work, etree_level, task_depth);
    } else {
      bwd_solve_phase1(y, yupd, etree_level, task_depth);
      this->bwd_solve_phase2(y, yupd, work, etree_level, task_depth);
    }
  }

  template<typename scalar_t,typename integer_t> void
  FrontalMatrixDense<scalar_t,integer_t>::bwd_solve_phase1
  (DenseM_t& y, DenseM_t& yupd, int etree_level, int task_depth) const {
    if (dim_sep()) {
      DenseMW_t yloc(dim_sep(), y.cols(), y, this->sep_begin_, 0);
      if (y.cols() == 1) {
        if (dim_upd())
          gemv(Trans::N, scalar_t(-1.), F12_, yupd,
               scalar_t(1.), yloc, task_depth);
        trsv(UpLo::U, Trans::N, Diag::N, F11_, yloc, task_depth);
      } else {
        if (dim_upd())
          gemm(Trans::N, Trans::N, scalar_t(-1.), F12_, yupd,
               scalar_t(1.), yloc, task_depth);
        trsm(Side::L, UpLo::U, Trans::N, Diag::N, scalar_t(1.),
             F11_, yloc, task_depth);
      }
    }
  }

  template<typename scalar_t,typename integer_t> void
  FrontalMatrixDense<scalar_t,integer_t>::extract_CB_sub_matrix
  (const std::vector<std::size_t>& I, const std::vector<std::size_t>& J,
   DenseM_t& B, int task_depth) const {
    std::vector<std::size_t> lJ, oJ;
    this->find_upd_indices(J, lJ, oJ);
    if (lJ.empty()) return;
    std::vector<std::size_t> lI, oI;
    this->find_upd_indices(I, lI, oI);
    if (lI.empty()) return;
    for (std::size_t j=0; j<lJ.size(); j++)
      for (std::size_t i=0; i<lI.size(); i++)
        B(oI[i], oJ[j]) += F22_(lI[i], lJ[j]);
    STRUMPACK_FLOPS((is_complex<scalar_t>() ? 2 : 1) * lJ.size() * lI.size());
  }

  template<typename scalar_t,typename integer_t> void
  FrontalMatrixDense<scalar_t,integer_t>::sample_CB
  (const Opts_t& opts, const DenseM_t& R, DenseM_t& Sr,
   DenseM_t& Sc, F_t* pa, int task_depth) {
    auto I = this->upd_to_parent(pa);
    auto cR = R.extract_rows(I);
    DenseM_t cS(dim_upd(), R.cols());
    TIMER_TIME(TaskType::F22_MULT, 1, t_f22mult);
    gemm(Trans::N, Trans::N, scalar_t(1.), F22_, cR,
         scalar_t(0.), cS, task_depth);
    TIMER_STOP(t_f22mult);
    Sr.scatter_rows_add(I, cS, task_depth);
    TIMER_TIME(TaskType::F22_MULT, 1, t_f22mult2);
    gemm(Trans::C, Trans::N, scalar_t(1.), F22_, cR,
         scalar_t(0.), cS, task_depth);
    TIMER_STOP(t_f22mult2);
    Sc.scatter_rows_add(I, cS, task_depth);
    STRUMPACK_CB_SAMPLE_FLOPS
      (gemm_flops(Trans::N, Trans::N, scalar_t(1.), F22_, cR, scalar_t(0.)) +
       gemm_flops(Trans::C, Trans::N, scalar_t(1.), F22_, cR, scalar_t(0.)) +
       cS.rows()*cS.cols()*2); // for the skinny-extend add
  }

  template<typename scalar_t,typename integer_t> void
  FrontalMatrixDense<scalar_t,integer_t>::sample_CB
  (Trans op, const DenseM_t& R, DenseM_t& S, F_t* pa, int task_depth) const {
    auto I = this->upd_to_parent(pa);
    auto cR = R.extract_rows(I);
    DenseM_t cS(dim_upd(), R.cols());
    TIMER_TIME(TaskType::F22_MULT, 1, t_f22mult);
    gemm(op, Trans::N, scalar_t(1.), F22_, cR,
         scalar_t(0.), cS, task_depth);
    TIMER_STOP(t_f22mult);
    S.scatter_rows_add(I, cS, task_depth);
    STRUMPACK_CB_SAMPLE_FLOPS
      (gemm_flops(op, Trans::N, scalar_t(1.), F22_, cR, scalar_t(0.)) +
       cS.rows()*cS.cols()); // for the skinny-extend add
  }

  template<typename scalar_t,typename integer_t> void
  FrontalMatrixDense<scalar_t,integer_t>::sample_CB_to_F11
  (Trans op, const DenseM_t& R, DenseM_t& S, F_t* pa, int task_depth) const {
    const std::size_t dupd = dim_upd();
    if (!dupd) return;
    std::size_t u2s;
    auto Ir = this->upd_to_parent(pa, u2s);
    auto Rcols = R.cols();
    DenseM_t cR(u2s, Rcols);
    for (std::size_t c=0; c<Rcols; c++)
      for (std::size_t r=0; r<u2s; r++)
        cR(r,c) = R(Ir[r],c);
    DenseM_t cS(u2s, Rcols);
    DenseMW_t CB11(u2s, u2s, const_cast<DenseMW_t&>(F22_), 0, 0);
    gemm(op, Trans::N, scalar_t(1.), CB11, cR, scalar_t(0.), cS, task_depth);
    for (std::size_t c=0; c<Rcols; c++)
      for (std::size_t r=0; r<u2s; r++)
        S(Ir[r],c) += cS(r,c);
    STRUMPACK_CB_SAMPLE_FLOPS(u2s*Rcols);
  }

  template<typename scalar_t,typename integer_t> void
  FrontalMatrixDense<scalar_t,integer_t>::sample_CB_to_F12
  (Trans op, const DenseM_t& R, DenseM_t& S, F_t* pa, int task_depth) const {
    const std::size_t dupd = dim_upd();
    if (!dupd) return;
    std::size_t u2s;
    auto Ir = this->upd_to_parent(pa, u2s);
    auto pds = pa->dim_sep();
    auto Rcols = R.cols();
    DenseMW_t CB12(u2s, dupd-u2s, const_cast<DenseMW_t&>(F22_), 0, u2s);
    if (op == Trans::N) {
      DenseM_t cR(dupd-u2s, Rcols);
      for (std::size_t c=0; c<Rcols; c++)
        for (std::size_t r=u2s; r<dupd; r++)
          cR(r-u2s,c) = R(Ir[r]-pds,c);
      DenseM_t cS(u2s, Rcols);
      gemm(op, Trans::N, scalar_t(1.), CB12, cR, scalar_t(0.), cS, task_depth);
      for (std::size_t c=0; c<Rcols; c++)
        for (std::size_t r=0; r<u2s; r++)
          S(Ir[r],c) += cS(r,c);
      STRUMPACK_CB_SAMPLE_FLOPS(u2s*Rcols);
    } else {
      DenseM_t cR(u2s, Rcols);
      for (std::size_t c=0; c<Rcols; c++)
        for (std::size_t r=0; r<u2s; r++)
          cR(r,c) = R(Ir[r],c);
      DenseM_t cS(dupd-u2s, Rcols);
      gemm(op, Trans::N, scalar_t(1.), CB12, cR, scalar_t(0.), cS, task_depth);
      for (std::size_t c=0; c<Rcols; c++)
        for (std::size_t r=u2s; r<dupd; r++)
          S(Ir[r]-pds,c) += cS(r-u2s,c);
      STRUMPACK_CB_SAMPLE_FLOPS((dupd-u2s)*Rcols);
    }
  }

  template<typename scalar_t,typename integer_t> void
  FrontalMatrixDense<scalar_t,integer_t>::sample_CB_to_F21
  (Trans op, const DenseM_t& R, DenseM_t& S, F_t* pa, int task_depth) const {
    const std::size_t dupd = dim_upd();
    if (!dupd) return;
    std::size_t u2s;
    auto Ir = this->upd_to_parent(pa, u2s);
    auto Rcols = R.cols();
    auto pds = pa->dim_sep();
    DenseMW_t CB21(dupd-u2s, u2s, const_cast<DenseMW_t&>(F22_), u2s, 0);
    if (op == Trans::N) {
      DenseM_t cR(u2s, Rcols);
      for (std::size_t c=0; c<Rcols; c++)
        for (std::size_t r=0; r<u2s; r++)
          cR(r,c) = R(Ir[r],c);
      DenseM_t cS(dupd-u2s, Rcols);
      gemm(op, Trans::N, scalar_t(1.), CB21, cR, scalar_t(0.), cS, task_depth);
      for (std::size_t c=0; c<Rcols; c++)
        for (std::size_t r=u2s; r<dupd; r++)
          S(Ir[r]-pds,c) += cS(r-u2s,c);
      STRUMPACK_CB_SAMPLE_FLOPS((dupd-u2s)*Rcols);
    } else {
      DenseM_t cR(dupd-u2s, Rcols);
      for (std::size_t c=0; c<Rcols; c++)
        for (std::size_t r=u2s; r<dupd; r++)
          cR(r-u2s,c) = R(Ir[r]-pds,c);
      DenseM_t cS(u2s, Rcols);
      gemm(op, Trans::N, scalar_t(1.), CB21, cR, scalar_t(0.), cS, task_depth);
      for (std::size_t c=0; c<Rcols; c++)
        for (std::size_t r=0; r<u2s; r++)
          S(Ir[r],c) += cS(r,c);
      STRUMPACK_CB_SAMPLE_FLOPS(u2s*Rcols);
    }
  }

  template<typename scalar_t,typename integer_t> void
  FrontalMatrixDense<scalar_t,integer_t>::sample_CB_to_F22
  (Trans op, const DenseM_t& R, DenseM_t& S, F_t* pa, int task_depth) const {
    const std::size_t dupd = dim_upd();
    if (!dupd) return;
    std::size_t u2s;
    auto Ir = this->upd_to_parent(pa, u2s);
    auto pds = pa->dim_sep();
    auto Rcols = R.cols();
    DenseM_t cR(dupd-u2s, Rcols);
    for (std::size_t c=0; c<Rcols; c++)
      for (std::size_t r=u2s; r<dupd; r++)
        cR(r-u2s,c) = R(Ir[r]-pds,c);
    DenseM_t cS(dupd-u2s, Rcols);
    DenseMW_t CB22(dupd-u2s, dupd-u2s, const_cast<DenseMW_t&>(F22_), u2s, u2s);
    gemm(op, Trans::N, scalar_t(1.), CB22, cR, scalar_t(0.), cS, task_depth);
    for (std::size_t c=0; c<Rcols; c++)
      for (std::size_t r=u2s; r<dupd; r++)
        S(Ir[r]-pds,c) += cS(r-u2s,c);
    STRUMPACK_CB_SAMPLE_FLOPS((dupd-u2s)*Rcols);
  }

  template<typename scalar_t,typename integer_t> void
  FrontalMatrixDense<scalar_t,integer_t>::delete_factors() {
    if (lchild_) lchild_->delete_factors();
    if (rchild_) rchild_->delete_factors();
    F11_ = DenseM_t();
    F12_ = DenseM_t();
    F21_ = DenseM_t();
    F22_ = DenseMW_t();
    piv = std::vector<int>();
  }

#if defined(STRUMPACK_USE_MPI)
  template<typename scalar_t,typename integer_t> void
  FrontalMatrixDense<scalar_t,integer_t>::extend_add_copy_to_buffers
  (std::vector<std::vector<scalar_t>>& sbuf,
   const FrontalMatrixMPI<scalar_t,integer_t>* pa) const {
    ExtendAdd<scalar_t,integer_t>::extend_add_seq_copy_to_buffers
      (F22_, sbuf, pa, this);
  }

  template<typename scalar_t,typename integer_t> void
  FrontalMatrixDense<scalar_t,integer_t>::extadd_blr_copy_to_buffers
  (std::vector<std::vector<scalar_t>>& sbuf,
   const FrontalMatrixBLRMPI<scalar_t,integer_t>* pa) const {
    BLR::BLRExtendAdd<scalar_t,integer_t>::
      seq_copy_to_buffers(F22_, sbuf, pa, this);
  }

  template<typename scalar_t,typename integer_t> void
  FrontalMatrixDense<scalar_t,integer_t>::extadd_blr_copy_to_buffers_col
  (std::vector<std::vector<scalar_t>>& sbuf,
   const FrontalMatrixBLRMPI<scalar_t,integer_t>* pa, integer_t begin_col,
   integer_t end_col, const Opts_t& opts) const {
    BLR::BLRExtendAdd<scalar_t,integer_t>::
      seq_copy_to_buffers_col(F22_, sbuf, pa, this, begin_col, end_col);
  }
#endif

  // explicit template instantiations
  template class FrontalMatrixDense<float,int>;
  template class FrontalMatrixDense<double,int>;
  template class FrontalMatrixDense<std::complex<float>,int>;
  template class FrontalMatrixDense<std::complex<double>,int>;

  template class FrontalMatrixDense<float,long int>;
  template class FrontalMatrixDense<double,long int>;
  template class FrontalMatrixDense<std::complex<float>,long int>;
  template class FrontalMatrixDense<std::complex<double>,long int>;

  template class FrontalMatrixDense<float,long long int>;
  template class FrontalMatrixDense<double,long long int>;
  template class FrontalMatrixDense<std::complex<float>,long long int>;
  template class FrontalMatrixDense<std::complex<double>,long long int>;

} // end namespace strumpack
<|MERGE_RESOLUTION|>--- conflicted
+++ resolved
@@ -169,17 +169,10 @@
     if (task_depth == 0) {
 #pragma omp parallel default(shared)
 #pragma omp single nowait
-<<<<<<< HEAD
       {
-        factor_phase1(A, opts, etree_level, task_depth+1);
+        factor_phase1(A, opts, workspace, etree_level, task_depth+1);
         factor_phase2(A, opts, etree_level, task_depth);
       }
-=======
-      factor_phase1(A, opts, workspace, etree_level, task_depth);
-      // do not use tasking for blas/lapack parallelism (use system
-      // blas threading!)
-      factor_phase2(A, opts, etree_level, params::task_recursion_cutoff_level);
->>>>>>> ad5d1f25
     } else {
       factor_phase1(A, opts, workspace, etree_level, task_depth);
       factor_phase2(A, opts, etree_level, task_depth);
@@ -190,31 +183,12 @@
   FrontalMatrixDense<scalar_t,integer_t>::factor_phase1
   (const SpMat_t& A, const Opts_t& opts, CBWorkspace<scalar_t>& workspace,
    int etree_level, int task_depth) {
-<<<<<<< HEAD
     if (lchild_)
       lchild_->multifrontal_factorization
-        (A, opts, etree_level+1, task_depth);
+        (A, opts, workspace, etree_level+1, task_depth);
     if (rchild_)
       rchild_->multifrontal_factorization
-        (A, opts, etree_level+1, task_depth);
-=======
-    if (task_depth < params::task_recursion_cutoff_level) {
-      if (lchild_)
-#pragma omp task default(shared)                                        \
-  final(task_depth >= params::task_recursion_cutoff_level-1) mergeable
-        lchild_->factor(A, opts, workspace, etree_level+1, task_depth+1);
-      if (rchild_)
-#pragma omp task default(shared)                                        \
-  final(task_depth >= params::task_recursion_cutoff_level-1) mergeable
-        rchild_->factor(A, opts, workspace, etree_level+1, task_depth+1);
-#pragma omp taskwait
-    } else {
-      if (lchild_)
-        lchild_->factor(A, opts, workspace, etree_level+1, task_depth);
-      if (rchild_)
-        rchild_->factor(A, opts, workspace, etree_level+1, task_depth);
-    }
->>>>>>> ad5d1f25
+        (A, opts, workspace, etree_level+1, task_depth);
     // TODO can we allocate the memory in one go??
     const auto dsep = dim_sep();
     const auto dupd = dim_upd();
