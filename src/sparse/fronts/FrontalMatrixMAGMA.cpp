/*
 * STRUMPACK -- STRUctured Matrices PACKage, Copyright (c) 2014, The
 * Regents of the University of California, through Lawrence Berkeley
 * National Laboratory (subject to receipt of any required approvals
 * from the U.S. Dept. of Energy).  All rights reserved.
 *
 * If you have questions about your rights to use or distribute this
 * software, please contact Berkeley Lab's Technology Transfer
 * Department at TTD@lbl.gov.
 *
 * NOTICE. This software is owned by the U.S. Department of Energy. As
 * such, the U.S. Government has been granted for itself and others
 * acting on its behalf a paid-up, nonexclusive, irrevocable,
 * worldwide license in the Software to reproduce, prepare derivative
 * works, and perform publicly and display publicly.  Beginning five
 * (5) years after the date permission to assert copyright is obtained
 * from the U.S. Department of Energy, and subject to any subsequent
 * five (5) year renewals, the U.S. Government is granted for itself
 * and others acting on its behalf a paid-up, nonexclusive,
 * irrevocable, worldwide license in the Software to reproduce,
 * prepare derivative works, distribute copies to the public, perform
 * publicly and display publicly, and to permit others to do so.
 *
 * Developers: Pieter Ghysels, Francois-Henry Rouet, Xiaoye S. Li.
 *             (Lawrence Berkeley National Lab, Computational Research
 *             Division).
 *
 */
#include <array>
#include <fstream>

#include "FrontalMatrixMAGMA.hpp"
#include "FrontalMatrixGPUKernels.hpp"
#include "dense/MAGMAWrapper.hpp"

#if defined(STRUMPACK_USE_MPI)
#include "ExtendAdd.hpp"
#include "FrontalMatrixMPI.hpp"
#include "FrontalMatrixBLRMPI.hpp"
#endif

namespace strumpack {

  template<typename scalar_t, typename integer_t> class LevelInfoMAGMA {
    using F_t = FrontalMatrix<scalar_t,integer_t>;
    using FM_t = FrontalMatrixMAGMA<scalar_t,integer_t>;
    using DenseMW_t = DenseMatrixWrapper<scalar_t>;
    using SpMat_t = CompressedSparseMatrix<scalar_t,integer_t>;
  public:
    LevelInfoMAGMA() {}
    LevelInfoMAGMA(const std::vector<F_t*>& fronts,
                   gpu::SOLVERHandle& handle,
                   const SpMat_t* A=nullptr) {
      auto N = fronts.size();
      f.reserve(N);
      for (auto& F : fronts)
        f.push_back(dynamic_cast<FM_t*>(F));
      std::size_t max_dsep = 0;
#pragma omp parallel for                                                \
  reduction(max:max_dsep)                                               \
  reduction(+:factor_size,Schur_size,piv_size)                          \
  reduction(+:total_upd_size)
      for (std::size_t i=0; i<N; i++) {
        const std::size_t dsep = f[i]->dim_sep();
        const std::size_t dupd = f[i]->dim_upd();
        factor_size += dsep*(dsep + 2*dupd);
        Schur_size += dupd*dupd;
        piv_size += dsep;
        total_upd_size += dupd;
        if (dsep > max_dsep) max_dsep = dsep;
      }
      Nsmall = (N > MIN_BATCH_COUNT) ? N : 0;
      if (A) {
        elems11.resize(N+1);
        elems12.resize(N+1);
        elems21.resize(N+1);
#pragma omp parallel for
        for (std::size_t i=0; i<N; i++) {
          auto& F = *(f[i]);
          A->count_front_elements
            (F.sep_begin(), F.sep_end(), F.upd(),
             elems11[i+1], elems12[i+1], elems21[i+1]);
        }
        for (std::size_t i=0; i<N; i++) {
          elems11[i+1] += elems11[i];
          elems12[i+1] += elems12[i];
          elems21[i+1] += elems21[i];
        }
      }
      Isize.resize(N+1);
      for (std::size_t i=0; i<N; i++) {
        auto& F = *(f[i]);
        Isize[i+1] = Isize[i];
        if (F.lchild_) Isize[i+1] += F.lchild_->dim_upd();
        if (F.rchild_) Isize[i+1] += F.rchild_->dim_upd();
      }
      batch_meta_bytes = gpu::round_up(4*(Nsmall+1)*sizeof(int));
      batch_meta_bytes += gpu::round_up(4*Nsmall*sizeof(scalar_t*));
      batch_meta_bytes += gpu::round_up(Nsmall*sizeof(int*));
      dev_batch_meta = gpu::HostMemory<char>(batch_meta_bytes);
      d1_batch = dev_batch_meta.template as<int>();
      d2_batch = d1_batch + Nsmall + 1;
      ld1_batch = d2_batch + Nsmall + 1;
      ld2_batch = ld1_batch + Nsmall + 1;
      F_batch = gpu::aligned_ptr<scalar_t*>(d1_batch+4*(Nsmall+1));
      ipiv_batch = gpu::aligned_ptr<int*>(F_batch+4*Nsmall);
#pragma omp parallel for                        \
  reduction(max:max_d1_small, max_d2_small)
      for (std::size_t i=0; i<Nsmall; i++) {
        const int dsep = f[i]->dim_sep();
        const int dupd = f[i]->dim_upd();
        d1_batch[i] = dsep;
        d2_batch[i] = dupd;
        max_d1_small = std::max(max_d1_small, dsep);
        max_d2_small = std::max(max_d2_small, dupd);
        ld1_batch[i] = std::max(1, dsep);
        ld2_batch[i] = std::max(1, dupd);
      }

      if (A) { // not needed for the solve
        int getrf_work_cusolver = sizeof(scalar_t) *
          gpu::getrf_buffersize<scalar_t>(handle, max_dsep);
        getrf_work_bytes = -1;
        magma_queue_t magma_q = nullptr;
        gpu::magma::getrf_vbatched_max_nocheck_work
          (nullptr, nullptr, max_d1_small, max_d1_small,
           max_d1_small, max_d1_small*max_d1_small,
           (scalar_t**)nullptr, nullptr, nullptr, nullptr, nullptr,
           &getrf_work_bytes, Nsmall, magma_q);
        getrf_work_bytes = std::max(getrf_work_bytes, getrf_work_cusolver);
        factor_bytes = gpu::round_up(sizeof(scalar_t)*factor_size);
        factor_bytes += gpu::round_up(sizeof(int)*piv_size);
      }
      work_bytes = batch_meta_bytes;
      if (A) { // not needed for the solve
        work_bytes += gpu::round_up(sizeof(int)*N);
        work_bytes += gpu::round_up(sizeof(scalar_t)*Schur_size);
        work_bytes += gpu::round_up(getrf_work_bytes);
      }
      ea_bytes = gpu::round_up(sizeof(gpu::AssembleData<scalar_t>)*f.size());
      ea_bytes += gpu::round_up(sizeof(std::size_t)*Isize.back());
      if (A)
        ea_bytes += gpu::round_up
          (sizeof(Triplet<scalar_t>) *
           (elems11.back()+elems12.back()+elems21.back()));
    }

    void print_info(int l, int lvls) {
      std::cout << "#  level " << l << " of " << lvls
                << " has " << f.size() << " nodes and "
                << Nsmall << " small fronts, needs "
                << factor_bytes / 1.e6
                << " MB for factors, "
                << Schur_size * sizeof(scalar_t) / 1.e6
                << " MB for Schur complements" << std::endl;
    }

    void flops(long long& level_flops, long long& small_flops) {
      level_flops = small_flops = 0;
      auto N = f.size();
#pragma omp parallel for reduction(+: level_flops, small_flops)
      for (std::size_t i=0; i<N; i++) {
        auto F = f[i];
        auto flops = LU_flops(F->F11_) +
          gemm_flops(Trans::N, Trans::N, scalar_t(-1.),
                     F->F21_, F->F12_, scalar_t(1.)) +
          trsm_flops(Side::L, scalar_t(1.), F->F11_, F->F12_) +
          trsm_flops(Side::R, scalar_t(1.), F->F11_, F->F21_);
        level_flops += flops;
        if (f.size() > MIN_BATCH_COUNT)
          small_flops += flops;
      }
    }

    void set_factor_pointers(void* factors, void* pivots=nullptr) {
      auto fmem = static_cast<scalar_t*>(factors);
      for (auto F : f) {
        const std::size_t dsep = F->dim_sep();
        const std::size_t dupd = F->dim_upd();
        F->F11_ = DenseMW_t(dsep, dsep, fmem, dsep); fmem += dsep*dsep;
        F->F12_ = DenseMW_t(dsep, dupd, fmem, dsep); fmem += dsep*dupd;
        F->F21_ = DenseMW_t(dupd, dsep, fmem, dupd); fmem += dupd*dsep;
      }
      int* pmem = nullptr;
      if (pivots) pmem = static_cast<int*>(pivots);
      else pmem = gpu::aligned_ptr<int>(fmem);
      for (auto F : f) {
        F->piv_ = pmem;
        pmem += F->dim_sep();
      }
    }

    void set_work_pointers(void* wmem) {
      auto schur = gpu::aligned_ptr<scalar_t>(wmem);
      for (auto F : f) {
        auto dupd = F->dim_upd();
        if (dupd) {
          F->F22_ = DenseMW_t(dupd, dupd, schur, dupd);
          schur += dupd*dupd;
        }
      }
      auto gmem = gpu::aligned_ptr<char>(schur);
      dev_getrf_work = gmem;   gmem += getrf_work_bytes;
      auto N = f.size();
      auto imem = gpu::aligned_ptr<int>(gmem);
      dev_getrf_err = imem;    imem += N;
      set_batch_data(imem);
    }

    void set_batch_data(void* mem) {
      auto imem = gpu::aligned_ptr<int>(mem);
      dev_d1_batch  = imem;    imem += Nsmall+1;
      dev_d2_batch  = imem;    imem += Nsmall+1;
      dev_ld1_batch = imem;    imem += Nsmall+1;
      dev_ld2_batch = imem;    imem += Nsmall+1;
      auto fmem = gpu::aligned_ptr<scalar_t*>(imem);
      dev_F_batch = fmem;      fmem += 4 * Nsmall;
      auto ipmem = gpu::aligned_ptr<int*>(fmem);
      dev_ipiv_batch = ipmem;  ipmem += Nsmall;
#pragma omp parallel for
      for (std::size_t i=0; i<Nsmall; i++) {
        F_batch[i           ] = f[i]->F11_.data();
        F_batch[i +   Nsmall] = f[i]->F12_.data();
        F_batch[i + 2*Nsmall] = f[i]->F21_.data();
        F_batch[i + 3*Nsmall] = f[i]->F22_.data();
        ipiv_batch[i] = f[i]->piv_;
      }
      gpu_check(gpu::copy_host_to_device<char>
                (gpu::aligned_ptr<char>(mem), dev_batch_meta,
                 batch_meta_bytes));
    }

    // static const int FRONT_SMALL = 10000000;
    static const int MIN_BATCH_COUNT = 0;
    std::vector<FM_t*> f;
    std::size_t factor_size = 0, Schur_size = 0, piv_size = 0,
      total_upd_size = 0, work_bytes, ea_bytes,
      factor_bytes, Nsmall = 0;
    std::vector<std::size_t> elems11, elems12, elems21, Isize;
    int max_d1_small = 0, max_d2_small = 0;
    char* dev_getrf_work = nullptr;
    int getrf_work_bytes = 0;
    int* dev_getrf_err = nullptr;
    std::size_t batch_meta_bytes = 0;
    gpu::HostMemory<char> dev_batch_meta;
    scalar_t** F_batch = nullptr;
    int** ipiv_batch = nullptr;
    int *d1_batch = nullptr, *d2_batch = nullptr,
      *ld1_batch = nullptr, *ld2_batch = nullptr;
    scalar_t **dev_F_batch = nullptr;
    int **dev_ipiv_batch = nullptr;
    int *dev_d1_batch = nullptr, *dev_d2_batch = nullptr,
      *dev_ld1_batch = nullptr, *dev_ld2_batch = nullptr;
  };


  template<typename scalar_t,typename integer_t>
  FrontalMatrixMAGMA<scalar_t,integer_t>::FrontalMatrixMAGMA
  (integer_t sep, integer_t sep_begin, integer_t sep_end,
   std::vector<integer_t>& upd)
    : F_t(nullptr, nullptr, sep, sep_begin, sep_end, upd) {}

  template<typename scalar_t,typename integer_t>
  FrontalMatrixMAGMA<scalar_t,integer_t>::~FrontalMatrixMAGMA() {
#if defined(STRUMPACK_COUNT_FLOPS)
    const std::size_t dupd = dim_upd();
    const std::size_t dsep = dim_sep();
    STRUMPACK_SUB_MEMORY(dsep*(dsep+2*dupd)*sizeof(scalar_t));
#endif
  }

  template<typename scalar_t,typename integer_t> scalar_t*
  FrontalMatrixMAGMA<scalar_t,integer_t>::get_device_F22(scalar_t* dF22) {
    return F22_.data();
  }

  template<typename scalar_t,typename integer_t> void
  FrontalMatrixMAGMA<scalar_t,integer_t>::
  release_work_memory(VectorPool<scalar_t>& workspace) {
    if (host_Schur_) workspace.restore(*host_Schur_);
    if (dev_Schur_)  workspace.restore(*dev_Schur_);
  }

#if defined(STRUMPACK_USE_MPI)
  template<typename scalar_t,typename integer_t> void
  FrontalMatrixMAGMA<scalar_t,integer_t>::extend_add_copy_to_buffers
  (std::vector<std::vector<scalar_t>>& sbuf,
   const FrontalMatrixMPI<scalar_t,integer_t>* pa) const {
    if (dev_Schur_->size()) {
      DenseM_t F22(dim_upd(), dim_upd());
      gpu_check(gpu::copy_device_to_host
                (F22, dev_Schur_->template as<scalar_t>()));
      ExtendAdd<scalar_t,integer_t>::extend_add_seq_copy_to_buffers
        (F22, sbuf, pa, this);
      return;
    }
    ExtendAdd<scalar_t,integer_t>::extend_add_seq_copy_to_buffers
      (F22_, sbuf, pa, this);
  }

  template<typename scalar_t,typename integer_t> void
  FrontalMatrixMAGMA<scalar_t,integer_t>::extadd_blr_copy_to_buffers
  (std::vector<std::vector<scalar_t>>& sbuf,
   const FrontalMatrixBLRMPI<scalar_t,integer_t>* pa) const {
    if (dev_Schur_->size()) {
      DenseM_t F22(dim_upd(), dim_upd());
      gpu_check(gpu::copy_device_to_host
                (F22, dev_Schur_->template as<scalar_t>()));
      BLR::BLRExtendAdd<scalar_t,integer_t>::
        seq_copy_to_buffers(F22, sbuf, pa, this);
      return;
    }
    BLR::BLRExtendAdd<scalar_t,integer_t>::
      seq_copy_to_buffers(F22_, sbuf, pa, this);
  }

  template<typename scalar_t,typename integer_t> void
  FrontalMatrixMAGMA<scalar_t,integer_t>::extadd_blr_copy_to_buffers_col
  (std::vector<std::vector<scalar_t>>& sbuf,
   const FrontalMatrixBLRMPI<scalar_t,integer_t>* pa,
   integer_t begin_col, integer_t end_col, const Opts_t& opts) const {
    if (dev_Schur_->size()) {
      DenseM_t F22(dim_upd(), dim_upd());
      gpu_check(gpu::copy_device_to_host
                (F22, dev_Schur_->template as<scalar_t>()));
      BLR::BLRExtendAdd<scalar_t,integer_t>::
        seq_copy_to_buffers_col(F22, sbuf, pa, this, begin_col, end_col);
      return;
    }
    BLR::BLRExtendAdd<scalar_t,integer_t>::
      seq_copy_to_buffers_col(F22_, sbuf, pa, this, begin_col, end_col);
  }
#endif

  template<typename scalar_t,typename integer_t> void
  FrontalMatrixMAGMA<scalar_t,integer_t>::extend_add_to_dense
  (DenseM_t& paF11, DenseM_t& paF12, DenseM_t& paF21, DenseM_t& paF22,
   const F_t* p, VectorPool<scalar_t>& workspace, int task_depth) {
    const std::size_t pdsep = paF11.rows();
    const std::size_t dupd = dim_upd();
    std::size_t upd2sep;
    auto I = this->upd_to_parent(p, upd2sep);
#if defined(STRUMPACK_USE_OPENMP_TASKLOOP)
#pragma omp taskloop default(shared) grainsize(64)      \
  if(task_depth < params::task_recursion_cutoff_level)
#endif
    for (std::size_t c=0; c<dupd; c++) {
      auto pc = I[c];
      if (pc < pdsep) {
        for (std::size_t r=0; r<upd2sep; r++)
          paF11(I[r],pc) += F22_(r,c);
        for (std::size_t r=upd2sep; r<dupd; r++)
          paF21(I[r]-pdsep,pc) += F22_(r,c);
      } else {
        for (std::size_t r=0; r<upd2sep; r++)
          paF12(I[r],pc-pdsep) += F22_(r, c);
        for (std::size_t r=upd2sep; r<dupd; r++)
          paF22(I[r]-pdsep,pc-pdsep) += F22_(r,c);
      }
    }
    STRUMPACK_FLOPS((is_complex<scalar_t>()?2:1) * dupd * dupd);
    STRUMPACK_FULL_RANK_FLOPS((is_complex<scalar_t>()?2:1) * dupd * dupd);
    release_work_memory(workspace);
  }

  template<typename scalar_t, typename integer_t> void
  FrontalMatrixMAGMA<scalar_t,integer_t>::front_assembly
  (const SpMat_t& A, LInfo_t& L, char* hea_mem, char* dea_mem) {
    using Trip_t = Triplet<scalar_t>;
    auto N = L.f.size();
    auto hasmbl = gpu::aligned_ptr<gpu::AssembleData<scalar_t>>(hea_mem);
    auto Iptr   = gpu::aligned_ptr<std::size_t>(hasmbl + N);
    auto e11    = gpu::aligned_ptr<Trip_t>(Iptr + L.Isize.back());
    auto e12    = e11 + L.elems11.back();
    auto e21    = e12 + L.elems12.back();
    auto dasmbl = gpu::aligned_ptr<gpu::AssembleData<scalar_t>>(dea_mem);
    auto dIptr  = gpu::aligned_ptr<std::size_t>(dasmbl + N);
    auto de11   = gpu::aligned_ptr<Trip_t>(dIptr + L.Isize.back());
    auto de12   = de11 + L.elems11.back();
    auto de21   = de12 + L.elems12.back();

#pragma omp parallel for
    for (std::size_t n=0; n<N; n++) {
      auto& f = *(L.f[n]);
      A.set_front_elements
        (f.sep_begin_, f.sep_end_, f.upd_,
         e11+L.elems11[n], e12+L.elems12[n], e21+L.elems21[n]);
      hasmbl[n] = gpu::AssembleData<scalar_t>
        (f.dim_sep(), f.dim_upd(), f.F11_.data(), f.F12_.data(),
         f.F21_.data(), f.F22_.data(),
         L.elems11[n+1]-L.elems11[n], L.elems12[n+1]-L.elems12[n],
         L.elems21[n+1]-L.elems21[n],
         de11+L.elems11[n], de12+L.elems12[n], de21+L.elems21[n]);
      auto fIptr = Iptr + L.Isize[n];
      auto fdIptr = dIptr + L.Isize[n];
      if (f.lchild_) {
        auto c = dynamic_cast<FM_t*>(f.lchild_.get());
        hasmbl[n].set_ext_add_left(c->dim_upd(), c->F22_.data(), fdIptr);
        c->upd_to_parent(&f, fIptr);
        fIptr += c->dim_upd();
        fdIptr += c->dim_upd();
      }
      if (f.rchild_) {
        auto c = dynamic_cast<FM_t*>(f.rchild_.get());
        hasmbl[n].set_ext_add_right(c->dim_upd(), c->F22_.data(), fdIptr);
        c->upd_to_parent(&f, fIptr);
      }
    }
    gpu_check(gpu::copy_host_to_device<char>
              (dea_mem, hea_mem, L.ea_bytes));
    gpu::assemble(N, hasmbl, dasmbl);
  }

  template<typename scalar_t,typename integer_t> ReturnCode
  FrontalMatrixMAGMA<scalar_t,integer_t>::factors_on_device
  (const SpMat_t& A, const SPOptions<scalar_t>& opts,
   std::vector<LevelInfoMAGMA<scalar_t,integer_t>>& ldata,
   std::size_t total_dmem) {
    ReturnCode err_code = ReturnCode::SUCCESS;
    int lvls = ldata.size();
    gpu::Stream comp_stream, copy_stream;
    gpu::BLASHandle blas_handle(comp_stream);
    gpu::SOLVERHandle solver_handle(comp_stream);
    std::size_t peak_ea_hmem = 0, total_factor_dmem = 0,
      peak_work_dmem = 0;
    for (int l=0; l<lvls; l++) {
      peak_ea_hmem = std::max(peak_ea_hmem, ldata[l].ea_bytes);
      std::size_t level_mem = ldata[l].work_bytes + ldata[l].ea_bytes;
      if (l+1 < lvls)
        level_mem += ldata[l+1].work_bytes;
      peak_work_dmem = std::max(peak_work_dmem, level_mem);
      total_factor_dmem += ldata[l].factor_bytes;
    }
    gpu::HostMemory<char> ea_hmem(peak_ea_hmem);
    gpu::DeviceMemory<char> work_dmem(peak_work_dmem);
    dev_factors_.reset(new gpu::DeviceMemory<char>(total_factor_dmem));
    char* factors_dptr = dev_factors_->as<char>();
    for (int l=lvls-1; l>=0; l--) {
      // TaskTimer tl("");
      // tl.start();
      auto& L = ldata[l];
      // if (opts.verbose()) L.print_info(l, lvls);
      try {
        char *work_dptr = nullptr, *ea_dptr = nullptr;
        if (l % 2) {
          work_dptr = work_dmem;
          ea_dptr = work_dptr + L.work_bytes;
        } else {
          work_dptr = work_dmem + peak_work_dmem - L.work_bytes;
          ea_dptr = work_dptr - L.ea_bytes;
        }
        gpu_check(gpu::memset<scalar_t>(work_dptr, 0, L.Schur_size));
        gpu_check(gpu::memset<scalar_t>(factors_dptr, 0, L.factor_size));
        L.set_factor_pointers(factors_dptr);
        factors_dptr += L.factor_bytes;
        L.set_work_pointers(work_dptr);

        // default stream
        front_assembly(A, L, ea_hmem, ea_dptr);

        std::size_t N = L.f.size(), Nsmall = L.Nsmall;
        auto d1 = L.dev_d1_batch;   auto d2 = L.dev_d2_batch;
        auto ld1 = L.dev_ld1_batch; auto ld2 = L.dev_ld2_batch;
        auto F11 = L.dev_F_batch;   auto F12 = F11 + Nsmall;
        auto F21 = F12 + Nsmall;    auto F22 = F21 + Nsmall;

        gpu::magma::getrf_vbatched_max_nocheck_work
          (d1, d1, L.max_d1_small, L.max_d1_small, L.max_d1_small,
           L.max_d1_small*L.max_d1_small, F11, ld1, L.dev_ipiv_batch,
           L.dev_getrf_err, L.dev_getrf_work, &L.getrf_work_bytes,
           Nsmall, blas_handle);
        for (std::size_t i=Nsmall; i<N; i++)
          gpu::getrf
            (solver_handle, L.f[i]->F11_, (scalar_t*)L.dev_getrf_work,
             L.f[i]->piv_, L.dev_getrf_err+i);
        // TODO check error code
        if (opts.replace_tiny_pivots()) {
          gpu::replace_pivots_vbatched
            (blas_handle, d1, L.max_d1_small, F11, ld1,
             opts.pivot_threshold(), Nsmall);
          for (std::size_t i=Nsmall; i<N; i++)
            gpu::replace_pivots
              (L.f[i]->F11_.rows(), L.f[i]->F11_.data(),
               opts.pivot_threshold());
        }
        gpu::laswp_fwd_vbatched
          (blas_handle, d2, L.max_d2_small, F12, ld1, L.dev_ipiv_batch,
           d1, Nsmall);
        gpu::magma::trsm_vbatched_max_nocheck
          (MagmaLeft, MagmaLower, MagmaNoTrans, MagmaUnit,
           L.max_d1_small, L.max_d2_small, d1, d2, scalar_t(1.),
           F11, ld1, F12, ld1, Nsmall, blas_handle);
        gpu::magma::trsm_vbatched_max_nocheck
          (MagmaLeft, MagmaUpper, MagmaNoTrans, MagmaNonUnit,
           L.max_d1_small, L.max_d2_small, d1, d2, scalar_t(1.),
           F11, ld1, F12, ld1, Nsmall, blas_handle);
        for (std::size_t i=Nsmall; i<N; i++)
          gpu::getrs
            (solver_handle, Trans::N, L.f[i]->F11_, L.f[i]->piv_,
             L.f[i]->F12_, L.dev_getrf_err+i);
        gpu::magma::gemm_vbatched_max_nocheck
          (MagmaNoTrans, MagmaNoTrans, d2, d2, d1, scalar_t(-1.),
           F21, ld2, F12, ld1, scalar_t(1.), F22, ld2, Nsmall,
           L.max_d2_small, L.max_d2_small, L.max_d1_small, blas_handle);
        for (std::size_t i=Nsmall; i<N; i++)
          gpu::gemm
            (blas_handle, Trans::N, Trans::N, scalar_t(-1.),
             L.f[i]->F21_, L.f[i]->F12_, scalar_t(1.), L.f[i]->F22_);
      } catch (const std::bad_alloc& e) {
        std::cerr << "Out of memory" << std::endl;
        abort();
      }
      long long level_flops, small_flops;
      L.flops(level_flops, small_flops);
      STRUMPACK_FULL_RANK_FLOPS(level_flops);
      STRUMPACK_FLOPS(small_flops);
      // if (opts.verbose()) {
      //   auto level_time = tl.elapsed();
      //   std::cout << "#   GPU Factorization complete, took: "
      //             << level_time << " seconds, "
      //             << level_flops / 1.e9 << " GFLOPS, "
      //             << (float(level_flops) / level_time) / 1.e9
      //             << " GFLOP/s" << std::endl;
      // }
    }
    return err_code;
  }

  template<typename scalar_t,typename integer_t> ReturnCode
  FrontalMatrixMAGMA<scalar_t,integer_t>::split_smaller
  (const SpMat_t& A, const SPOptions<scalar_t>& opts,
   int etree_level, int task_depth) {
    if (opts.verbose())
      std::cout << "# Factorization does not fit in GPU memory, "
        "splitting in smaller traversals." << std::endl;
    const std::size_t dupd = dim_upd(), dsep = dim_sep();
    ReturnCode err_code = ReturnCode::SUCCESS;
    if (lchild_) {
      auto el = lchild_->multifrontal_factorization
        (A, opts, etree_level+1, task_depth);
      if (el != ReturnCode::SUCCESS) err_code = el;
    }
    if (rchild_) {
      auto er = rchild_->multifrontal_factorization
        (A, opts, etree_level+1, task_depth);
      if (er != ReturnCode::SUCCESS) err_code = er;
    }
    STRUMPACK_ADD_MEMORY(dsep*(dsep+2*dupd)*sizeof(scalar_t));
    STRUMPACK_ADD_MEMORY(dupd*dupd*sizeof(scalar_t));
    host_factors_.reset(new scalar_t[dsep*(dsep+2*dupd)]);
    // host_Schur_.reset(new scalar_t[dupd*dupd]);
    host_Schur_.reset(new gpu::HostMemory<scalar_t>(dupd*dupd));
    {
      auto fmem = host_factors_.get();
      F11_ = DenseMW_t(dsep, dsep, fmem, dsep); fmem += dsep*dsep;
      F12_ = DenseMW_t(dsep, dupd, fmem, dsep); fmem += dsep*dupd;
      F21_ = DenseMW_t(dupd, dsep, fmem, dupd);
    }
    F22_ = DenseMW_t(dupd, dupd, *host_Schur_, dupd);
    F11_.zero(); F12_.zero();
    F21_.zero(); F22_.zero();
    A.extract_front
      (F11_, F12_, F21_, this->sep_begin_, this->sep_end_,
       this->upd_, task_depth);
    if (lchild_) {
#pragma omp parallel
#pragma omp single
      lchild_->extend_add_to_dense(F11_, F12_, F21_, F22_, this, 0);
    }
    if (rchild_) {
#pragma omp parallel
#pragma omp single
      rchild_->extend_add_to_dense(F11_, F12_, F21_, F22_, this, 0);
    }
    // TaskTimer tl("");
    // tl.start();
    if (dsep) {
      gpu::SOLVERHandle sh;
      gpu::DeviceMemory<scalar_t> dm11
        (dsep*dsep + gpu::getrf_buffersize<scalar_t>(sh, dsep));
      gpu::DeviceMemory<int> dpiv(dsep+1); // and ierr
      DenseMW_t dF11(dsep, dsep, dm11, dsep);
      gpu_check(gpu::copy_host_to_device(dF11, F11_));
      gpu::getrf(sh, dF11, dm11 + dsep*dsep, dpiv, dpiv+dsep);
      // TODO check return code!
      if (opts.replace_tiny_pivots())
        gpu::replace_pivots
          (F11_.rows(), dF11.data(), opts.pivot_threshold());
      pivot_mem_.resize(dsep);
      piv_ = pivot_mem_.data();
      gpu_check(gpu::copy_device_to_host(piv_, dpiv.as<int>(), dsep));
      gpu_check(gpu::copy_device_to_host(F11_, dF11));
      if (dupd) {
        gpu::DeviceMemory<scalar_t> dm12(dsep*dupd);
        DenseMW_t dF12(dsep, dupd, dm12, dsep);
        gpu_check(gpu::copy_host_to_device(dF12, F12_));
        gpu::getrs(sh, Trans::N, dF11, dpiv, dF12, dpiv+dsep);
        gpu_check(gpu::copy_device_to_host(F12_, dF12));
        dm11.release();
        gpu::DeviceMemory<scalar_t> dm2122((dsep+dupd)*dupd);
        DenseMW_t dF21(dupd, dsep, dm2122, dupd);
        DenseMW_t dF22(dupd, dupd, dm2122+(dsep*dupd), dupd);
        gpu_check(gpu::copy_host_to_device(dF21, F21_));
        gpu_check(gpu::copy_host_to_device(dF22, F22_));
        gpu::BLASHandle bh;
        gpu::gemm(bh, Trans::N, Trans::N, scalar_t(-1.),
                  dF21, dF12, scalar_t(1.), dF22);
        gpu_check(gpu::copy_device_to_host(F22_, dF22));
      }
    }
    // count flops
    auto level_flops = LU_flops(F11_) +
      gemm_flops(Trans::N, Trans::N, scalar_t(-1.), F21_, F12_, scalar_t(1.)) +
      trsm_flops(Side::L, scalar_t(1.), F11_, F12_) +
      trsm_flops(Side::R, scalar_t(1.), F11_, F21_);
    STRUMPACK_FULL_RANK_FLOPS(level_flops);
    // if (opts.verbose()) {
    //   auto level_time = tl.elapsed();
    //   std::cout << "#   GPU Factorization complete, took: "
    //             << level_time << " seconds, "
    //             << level_flops / 1.e9 << " GFLOPS, "
    //             << (float(level_flops) / level_time) / 1.e9
    //             << " GFLOP/s" << std::endl;
    // }
    return err_code;
  }


  // check the device memory required for doing it level by level when
  // moving the factors back to the host after each level
  template<typename scalar_t,typename integer_t>
  std::size_t level_peak_device_memory_MAGMA
  (const std::vector<LevelInfoMAGMA<scalar_t,integer_t>>& ldata) {
    std::size_t peak_dmem = 0;
    for (std::size_t l=0; l<ldata.size(); l++) {
      auto& L = ldata[l];
      // memory needed on this level: factors,
      // schur updates, pivot vectors, cuSOLVER work space,
      // assembly data (indices, sparse elements)
      std::size_t level_mem = L.factor_bytes + L.work_bytes + L.ea_bytes;
      // the contribution blocks of the previous level are still
      // needed for the extend-add
      if (l+1 < ldata.size())
        level_mem += ldata[l+1].work_bytes;
      peak_dmem = std::max(peak_dmem, level_mem);
    }
    return peak_dmem;
  }

  // check if we can keep everything on the device, so the factors
  // reside on the device and can be used in the solve
  template<typename scalar_t,typename integer_t>
  std::size_t total_peak_device_memory_MAGMA
  (const std::vector<LevelInfoMAGMA<scalar_t,integer_t>>& ldata) {
    std::size_t peak_dmem = 0;
    for (std::size_t l=0; l<ldata.size(); l++) {
      std::size_t level_mem = ldata[l].work_bytes + ldata[l].ea_bytes;
      if (l+1 < ldata.size())
        level_mem += ldata[l+1].work_bytes;
      peak_dmem = std::max(peak_dmem, level_mem);
    }
    for (std::size_t l=0; l<ldata.size(); l++)
      peak_dmem += ldata[l].factor_bytes;
    return peak_dmem;
  }

  template<typename scalar_t,typename integer_t> ReturnCode
  FrontalMatrixMAGMA<scalar_t,integer_t>::factor
  (const SpMat_t& A, const Opts_t& opts, VectorPool<scalar_t>& workspace,
   int etree_level, int task_depth) {
    ReturnCode err_code = ReturnCode::SUCCESS;
    gpu::Stream comp_stream, copy_stream;
    gpu::SOLVERHandle solver_handle(comp_stream);
    const int lvls = this->levels();
    std::vector<LInfo_t> ldata(lvls);
    for (int l=lvls-1; l>=0; l--) {
      std::vector<F_t*> fp;
      this->get_level_fronts(fp, l);
      ldata[l] = LInfo_t(fp, solver_handle, &A);
    }

#if 1 // enable for solve on GPU (if factors fit on device)
    if (etree_level == 0) {
      auto total_dmem = total_peak_device_memory_MAGMA(ldata);
      if (opts.verbose())
        std::cout << "# Need " << total_dmem / 1.e6 << " MB "
                  << "of device mem, "
                  << gpu::available_memory() / 1.e6
                  << " MB available" << std::endl;
      if (total_dmem < 0.9 * gpu::available_memory())
        return factors_on_device(A, opts, ldata, total_dmem);
    }
#endif

    auto peak_dmem = level_peak_device_memory_MAGMA(ldata);
    if (peak_dmem >= 0.9 * gpu::available_memory())
      return split_smaller(A, opts, etree_level, task_depth);

    gpu::BLASHandle blas_handle(comp_stream);

    std::size_t pinned_size = 0;
    for (int l=lvls-1; l>=0; l--)
      pinned_size = std::max(pinned_size, ldata[l].factor_size);
    auto pinned = workspace.get_pinned(pinned_size);

    std::size_t peak_hea_mem = 0;
    for (int l=lvls-1; l>=0; l--)
      peak_hea_mem = std::max(peak_hea_mem, ldata[l].ea_bytes);
    gpu::HostMemory<char> hea_mem(peak_hea_mem);
    auto all_dmem = workspace.get_device_bytes(peak_dmem);
    char* old_work = nullptr;

    for (int l=lvls-1; l>=0; l--) {
      // TaskTimer tl("");
      // tl.start();
      auto& L = ldata[l];
<<<<<<< HEAD
      if (etree_level == 0 && opts.verbose()) L.print_info(l, lvls);
=======
      // if (opts.verbose()) L.print_info(l, lvls);
>>>>>>> 1c23490f
      try {
        char *work_mem = nullptr, *dea_mem = nullptr;
        scalar_t* dev_factors = nullptr;
        if (l % 2) {
          work_mem = all_dmem;
          dea_mem = work_mem + L.work_bytes;
          dev_factors = gpu::aligned_ptr<scalar_t>(dea_mem + L.ea_bytes);
        } else {
          work_mem = all_dmem + peak_dmem - L.work_bytes;
          dea_mem = work_mem - L.ea_bytes;
          dev_factors = gpu::aligned_ptr<scalar_t>(dea_mem - L.factor_bytes);
        }
        gpu_check(gpu::memset<scalar_t>(work_mem, 0, L.Schur_size));
        gpu_check(gpu::memset<scalar_t>(dev_factors, 0, L.factor_size));
        L.set_factor_pointers(dev_factors);
        L.set_work_pointers(work_mem);
        old_work = work_mem;

        // default stream
        front_assembly(A, L, hea_mem, dea_mem);

        std::size_t N = L.f.size(), Nsmall = L.Nsmall;
        auto d1 = L.dev_d1_batch;   auto d2 = L.dev_d2_batch;
        auto ld1 = L.dev_ld1_batch; auto ld2 = L.dev_ld2_batch;
        auto F11 = L.dev_F_batch;   auto F12 = F11 + Nsmall;
        auto F21 = F12 + Nsmall;    auto F22 = F21 + Nsmall;

        gpu::magma::getrf_vbatched_max_nocheck_work
          (d1, d1, L.max_d1_small, L.max_d1_small, L.max_d1_small,
           L.max_d1_small*L.max_d1_small, F11, ld1, L.dev_ipiv_batch,
           L.dev_getrf_err, L.dev_getrf_work, &L.getrf_work_bytes,
           Nsmall, blas_handle);
        for (std::size_t i=Nsmall; i<N; i++)
          gpu::getrf
            (solver_handle, L.f[i]->F11_, (scalar_t*)L.dev_getrf_work,
             L.f[i]->piv_, L.dev_getrf_err+i);
        // TODO check error code
        if (opts.replace_tiny_pivots()) {
          gpu::replace_pivots_vbatched
            (blas_handle, d1, L.max_d1_small, F11, ld1,
             opts.pivot_threshold(), Nsmall);
          for (std::size_t i=Nsmall; i<N; i++)
            gpu::replace_pivots
              (L.f[i]->F11_.rows(), L.f[i]->F11_.data(),
               opts.pivot_threshold());
        }
        gpu::laswp_fwd_vbatched
          (blas_handle, d2, L.max_d2_small, F12, ld1, L.dev_ipiv_batch,
           d1, Nsmall);
        gpu::magma::trsm_vbatched_max_nocheck
          (MagmaLeft, MagmaLower, MagmaNoTrans, MagmaUnit,
           L.max_d1_small, L.max_d2_small, d1, d2, scalar_t(1.),
           F11, ld1, F12, ld1, Nsmall, blas_handle);
        gpu::magma::trsm_vbatched_max_nocheck
          (MagmaLeft, MagmaUpper, MagmaNoTrans, MagmaNonUnit,
           L.max_d1_small, L.max_d2_small, d1, d2, scalar_t(1.),
           F11, ld1, F12, ld1, Nsmall, blas_handle);
        for (std::size_t i=Nsmall; i<N; i++)
          gpu::getrs
            (solver_handle, Trans::N, L.f[i]->F11_, L.f[i]->piv_,
             L.f[i]->F12_, L.dev_getrf_err+i);

        STRUMPACK_ADD_MEMORY(L.factor_bytes);
        L.f[0]->host_factors_.reset(new scalar_t[L.factor_size]);
        L.f[0]->pivot_mem_.resize(L.piv_size);

        comp_stream.synchronize();
        gpu_check(gpu::copy_device_to_host_async<scalar_t>
                  (pinned, dev_factors, L.factor_size, copy_stream));

        // use max_nocheck to overlap this with copy above
        gpu::magma::gemm_vbatched_max_nocheck
          (MagmaNoTrans, MagmaNoTrans, d2, d2, d1, scalar_t(-1.),
           F21, ld2, F12, ld1, scalar_t(1.), F22, ld2, Nsmall,
           L.max_d2_small, L.max_d2_small, L.max_d1_small, blas_handle);
        for (std::size_t i=Nsmall; i<N; i++)
          gpu::gemm
            (blas_handle, Trans::N, Trans::N, scalar_t(-1.),
             L.f[i]->F21_, L.f[i]->F12_, scalar_t(1.), L.f[i]->F22_);
        copy_stream.synchronize();
        auto host_factors = L.f[0]->host_factors_.get();
#pragma omp parallel for
        for (std::size_t i=0; i<L.factor_size; i++)
          host_factors[i] = pinned[i];

        gpu_check(gpu::copy_device_to_host<int>
                  (L.f[0]->pivot_mem_.data(), L.f[0]->piv_, L.piv_size));
        L.set_factor_pointers
          (L.f[0]->host_factors_.get(), L.f[0]->pivot_mem_.data());
        comp_stream.synchronize();
      } catch (const std::bad_alloc& e) {
        std::cerr << "Out of memory" << std::endl;
        abort();
      }
      long long level_flops, small_flops;
      L.flops(level_flops, small_flops);
      STRUMPACK_FULL_RANK_FLOPS(level_flops);
      STRUMPACK_FLOPS(small_flops);
<<<<<<< HEAD
      if (etree_level == 0 && opts.verbose()) {
        auto level_time = tl.elapsed();
        std::cout << "#   GPU Factorization complete, took: "
                  << level_time << " seconds, "
                  << level_flops / 1.e9 << " GFLOPS, "
                  << (float(level_flops) / level_time) / 1.e9
                  << " GFLOP/s" << std::endl;
      }
=======
      // if (opts.verbose()) {
      //   auto level_time = tl.elapsed();
      //   std::cout << "#   GPU Factorization complete, took: "
      //             << level_time << " seconds, "
      //             << level_flops / 1.e9 << " GFLOPS, "
      //             << (float(level_flops) / level_time) / 1.e9
      //             << " GFLOP/s" << std::endl;
      // }
>>>>>>> 1c23490f
    }
    const std::size_t dupd = dim_upd();
    if (dupd) { // get the contribution block from the device
      // host_Schur_.reset(new gpu::HostMemory<scalar_t>
      //                   (workspace.get_pinned(dupd*dupd)));
      // gpu_check(gpu::copy_device_to_host<scalar_t>
      //           (*host_Schur_, (scalar_t*)(old_work), dupd*dupd));

      dev_Schur_.reset(new gpu::DeviceMemory<char>
                       (workspace.get_device_bytes
                        (dupd*dupd*sizeof(scalar_t))));
      auto dF22 = dev_Schur_->template as<scalar_t>();
      gpu_check(gpu::copy_device_to_device
                (dF22, (scalar_t*)(old_work), dupd*dupd));
      F22_ = DenseMW_t(dupd, dupd, dF22, dupd);
    }
    workspace.restore(all_dmem);
    workspace.restore(pinned);
    return err_code;
  }

  template<typename scalar_t,typename integer_t> void
  FrontalMatrixMAGMA<scalar_t,integer_t>::multifrontal_solve
  (DenseM_t& b) const {
    if (dev_factors_) gpu_solve(b);
    else // factors are not on the device, solve on CPU
      FrontalMatrix<scalar_t,integer_t>::multifrontal_solve(b);
  }

#if defined(STRUMPACK_USE_MPI)
  template<typename scalar_t,typename integer_t> void
  FrontalMatrixMAGMA<scalar_t,integer_t>::multifrontal_solve
  (DenseM_t& b, DistributedMatrix<scalar_t>* bdist) const {
    multifrontal_solve(b);
  }
#endif

  template<typename scalar_t,typename integer_t> void
  FrontalMatrixMAGMA<scalar_t,integer_t>::fwd_solve_phase2
  (DenseM_t& b, DenseM_t& bupd, int etree_level, int task_depth) const {
    if (dim_sep()) {
      DenseMW_t bloc(dim_sep(), b.cols(), b, this->sep_begin_, 0);
      F11_.solve_LU_in_place(bloc, piv_, task_depth);
      if (dim_upd()) {
        if (b.cols() == 1)
          gemv(Trans::N, scalar_t(-1.), F21_, bloc,
               scalar_t(1.), bupd, task_depth);
        else
          gemm(Trans::N, Trans::N, scalar_t(-1.), F21_, bloc,
               scalar_t(1.), bupd, task_depth);
      }
    }
  }

  template<typename scalar_t,typename integer_t> void
  FrontalMatrixMAGMA<scalar_t,integer_t>::bwd_solve_phase1
  (DenseM_t& y, DenseM_t& yupd, int etree_level, int task_depth) const {
    if (dim_sep()) {
      DenseMW_t yloc(dim_sep(), y.cols(), y, this->sep_begin_, 0);
      if (y.cols() == 1) {
        if (dim_upd())
          gemv(Trans::N, scalar_t(-1.), F12_, yupd,
               scalar_t(1.), yloc, task_depth);
      } else {
        if (dim_upd())
          gemm(Trans::N, Trans::N, scalar_t(-1.), F12_, yupd,
               scalar_t(1.), yloc, task_depth);
      }
    }
  }

  template<typename scalar_t,typename integer_t> void
  FrontalMatrixMAGMA<scalar_t,integer_t>::gpu_solve(DenseM_t& b) const {
    gpu::Stream comp_stream;
    gpu::SOLVERHandle solver_handle(comp_stream);
    gpu::BLASHandle blas_handle(comp_stream);
    const int lvls = this->levels();
    std::vector<LInfo_t> ldata(lvls);
    for (int l=lvls-1; l>=0; l--) {
      std::vector<F_t*> fp;
      const_cast<FM_t*>(this)->get_level_fronts(fp, l);
      ldata[l] = LInfo_t(fp, solver_handle);
    }
    int nrhs = b.cols();
    std::vector<std::size_t> l_off(lvls, 0);
    std::size_t Nmax = 0, Ntotal = 0, max_bupd_size = 0,
      max_work_mem = 0, Isize = 0;
    for (int l=0; l<lvls; l++) {
      auto& L = ldata[l];
      auto N = L.f.size();
      if (l != lvls-1) l_off[l+1] = l_off[l] + N;
      Nmax = std::max(Nmax, N);
      Ntotal += N;
      Isize += L.Isize.back();
      max_bupd_size = std::max(max_bupd_size, L.total_upd_size*nrhs);
      max_work_mem = std::max(max_work_mem, L.work_bytes);
    }
    std::size_t d_mem_bytes = 0;
    d_mem_bytes += gpu::round_up(Ntotal*sizeof(gpu::AssembleData<scalar_t>));
    d_mem_bytes += gpu::round_up(Isize*sizeof(std::size_t));
    d_mem_bytes += gpu::round_up((3*(Nmax+1)+1)*sizeof(int));
    d_mem_bytes += gpu::round_up(2*Ntotal*sizeof(scalar_t*));
    auto h_mem_bytes = d_mem_bytes;
    d_mem_bytes += gpu::round_up(max_work_mem);
    d_mem_bytes += gpu::round_up((nrhs*b.rows()+2*max_bupd_size)*sizeof(scalar_t));
    gpu::DeviceMemory<char> d_mem(d_mem_bytes);
    auto d_asmbl      = d_mem.template as<gpu::AssembleData<scalar_t>>();
    auto d_I          = gpu::aligned_ptr<std::size_t>(d_asmbl+Ntotal);
    auto d_batch_int  = gpu::aligned_ptr<int>(d_I+Isize);
    auto d_batch_ptrs = gpu::aligned_ptr<scalar_t*>(d_batch_int+3*(Nmax+1)+1);
    auto dwork_mem    = gpu::aligned_ptr<char>(d_batch_ptrs+2*Ntotal);
    auto d_rhs_mem    = gpu::aligned_ptr<scalar_t>(dwork_mem+max_work_mem);
    gpu::HostMemory<char> h_mem(h_mem_bytes);
    auto h_asmbl      = h_mem.template as<gpu::AssembleData<scalar_t>>();
    auto h_I          = gpu::aligned_ptr<std::size_t>(h_asmbl+Ntotal);
    auto h_batch_int  = gpu::aligned_ptr<int>(h_I+Isize);
    auto h_batch_ptrs = gpu::aligned_ptr<scalar_t*>(h_batch_int+3*(Nmax+1)+1);
    // scalar device data
    auto d_b = d_rhs_mem;
    auto d_bupd_odd = d_b + nrhs * b.rows();
    auto d_bupd_even = d_bupd_odd + max_bupd_size;
    // int device data
    auto nrhs_batch = d_batch_int;
    auto ldrhs_batch = nrhs_batch + Nmax+1;
    auto inc_batch = ldrhs_batch + Nmax+1;
    auto getrs_err = inc_batch + Nmax+1;
    for (std::size_t i=0; i<Nmax+1; i++) {
      h_batch_int[i           ] = nrhs;
      h_batch_int[i+  (Nmax+1)] = b.rows();
      h_batch_int[i+2*(Nmax+1)] = 1;
    }
    std::vector<scalar_t**>
      h_rhs_batch(lvls), h_bupd_batch(lvls),
      d_rhs_batch(lvls), d_bupd_batch(lvls);
#pragma omp parallel for schedule(static,1)
    for (std::size_t l=0; l<std::size_t(lvls); l++) {
      d_rhs_batch[l] = d_batch_ptrs + l_off[l];
      d_bupd_batch[l] = d_batch_ptrs + Ntotal + l_off[l];
      h_rhs_batch[l] = h_batch_ptrs + l_off[l];
      h_bupd_batch[l] = h_batch_ptrs + Ntotal + l_off[l];
      auto bu = (l % 2) ? d_bupd_odd : d_bupd_even;
      auto& L = ldata[l];
      for (std::size_t i=0, pos=l_off[l]; i<L.f.size(); i++, pos++) {
        h_batch_ptrs[pos] = d_b + L.f[i]->sep_begin();
        h_batch_ptrs[Ntotal+pos] = bu;
        bu += nrhs * L.f[i]->dim_upd();
      }
    }
    for (std::size_t l=0, Ipos=0; l<std::size_t(lvls); l++) {
      auto& L = ldata[l];
#pragma omp parallel for
      for (std::size_t i=0; i<L.f.size(); i++) {
        auto& f = *(L.f[i]);
        h_asmbl[l_off[l]+i] = gpu::AssembleData<scalar_t>
          (f.dim_sep(), f.dim_upd(), h_rhs_batch[l][i], h_bupd_batch[l][i]);
        auto hI = h_I+Ipos+L.Isize[i];
        if (f.lchild_) {
          f.lchild_->upd_to_parent(&f, hI);
          hI += f.lchild_->dim_upd();
        }
        if (f.rchild_)
          f.rchild_->upd_to_parent(&f, hI);
      }
      for (std::size_t i=0, ch=0; i<L.f.size(); i++) {
        auto& f = *(L.f[i]);
        auto dI = d_I+Ipos+L.Isize[i];
        if (f.lchild_) {
          auto dupd = f.lchild_->dim_upd();
          h_asmbl[l_off[l]+i].set_ext_add_left
            (dupd, h_bupd_batch[l+1][ch++], dI);
          dI += dupd;
        }
        if (f.rchild_)
          h_asmbl[l_off[l]+i].set_ext_add_right
            (f.rchild_->dim_upd(), h_bupd_batch[l+1][ch++], dI);
      }
      Ipos += L.Isize.back();
    }
    // copy all meta-data at once, from pinned memory
    gpu_check(gpu::copy_host_to_device<char>(d_mem, h_mem, h_mem_bytes));
    // copy rhs, from pageable memory (input)
    gpu_check(gpu::copy_host_to_device<scalar_t>(d_b, b));

    // forward solve
    for (int l=lvls-1; l>=0; l--) {
      gpu::synchronize();
      auto& L = ldata[l];
      std::size_t N = L.f.size(), Nsmall = L.Nsmall;
      L.set_batch_data(dwork_mem);
      auto d1 = L.dev_d1_batch;   auto d2 = L.dev_d2_batch;
      auto ld1 = L.dev_ld1_batch; auto ld2 = L.dev_ld2_batch;
      auto F11 = L.dev_F_batch;   auto F21 = F11 + 2*Nsmall;
      gpu_check(gpu::memset<scalar_t>
                ((l % 2) ? d_bupd_odd : d_bupd_even, 0,
                 L.total_upd_size*nrhs));
      if (l != lvls-1)
        gpu::extend_add_rhs
          (b.rows(), nrhs, N, &h_asmbl[l_off[l]], d_asmbl+l_off[l]);
      // TODO remove?
      gpu::synchronize();
      gpu::laswp_fwd_vbatched
        (blas_handle, nrhs_batch+Nmax-Nsmall, nrhs,
         d_rhs_batch[l], ldrhs_batch+Nmax-Nsmall,
         L.dev_ipiv_batch, d1, Nsmall);
      gpu::magma::trsm_vbatched_max_nocheck
        (MagmaLeft, MagmaLower, MagmaNoTrans, MagmaUnit,
         L.max_d1_small, nrhs, d1, nrhs_batch+Nmax-Nsmall, scalar_t(1.),
         F11, ld1, d_rhs_batch[l], ldrhs_batch+Nmax-
         Nsmall, Nsmall, blas_handle);
      gpu::magma::trsm_vbatched_max_nocheck
        (MagmaLeft, MagmaUpper, MagmaNoTrans, MagmaNonUnit,
         L.max_d1_small, nrhs, d1, nrhs_batch+Nmax-Nsmall, scalar_t(1.),
         F11, ld1, d_rhs_batch[l], ldrhs_batch+Nmax-Nsmall,
         Nsmall, blas_handle);
      for (std::size_t i=Nsmall; i<N; i++) {
        DenseMW_t fb(L.f[i]->dim_sep(), nrhs, h_rhs_batch[l][i], b.rows());
        gpu::getrs(solver_handle, Trans::N, L.f[i]->F11_,
                   L.f[i]->piv_, fb, getrs_err);
      }
      if (l == 0) break;
      if (nrhs == 1)
        gpu::magma::gemv_vbatched_max_nocheck
          (MagmaNoTrans, d2, d1, scalar_t(-1.),
           F21, ld2, d_rhs_batch[l], inc_batch+Nmax-Nsmall, scalar_t(1.),
           d_bupd_batch[l], inc_batch+Nmax-Nsmall, Nsmall,
           L.max_d2_small, L.max_d1_small, blas_handle);
      else
        gpu::magma::gemm_vbatched_max_nocheck
          (MagmaNoTrans, MagmaNoTrans, d2, nrhs_batch+Nmax-Nsmall, d1,
           scalar_t(-1.), F21, ld2, d_rhs_batch[l], ldrhs_batch+Nmax-Nsmall,
           scalar_t(1.), d_bupd_batch[l], ld2, Nsmall,
           L.max_d2_small, nrhs, L.max_d1_small, blas_handle);
      for (std::size_t i=Nsmall; i<N; i++) {
        DenseMW_t fb(L.f[i]->dim_sep(), nrhs, h_rhs_batch[l][i], b.rows()),
          fbu(L.f[i]->dim_upd(), nrhs, h_bupd_batch[l][i], L.f[i]->dim_upd());
        if (nrhs == 1)
          gpu::gemv(blas_handle, Trans::N, scalar_t(-1.),
                    L.f[i]->F21_, fb, scalar_t(1.), fbu);
        else
          gpu::gemm(blas_handle, Trans::N, Trans::N, scalar_t(-1.),
                    L.f[i]->F21_, fb, scalar_t(1.), fbu);
      }
    }
    gpu::synchronize();

    // backward solve
    for (int l=0; l<lvls; l++) {
      auto& L = ldata[l];
      std::size_t N = L.f.size(), Nsmall = L.Nsmall;
      L.set_batch_data(dwork_mem);
      auto d1 = L.dev_d1_batch;   auto d2 = L.dev_d2_batch;
      auto ld1 = L.dev_ld1_batch; auto ld2 = L.dev_ld2_batch;
      auto F12 = L.dev_F_batch + Nsmall;
      gpu::synchronize();
      if (l != 0) {
        if (nrhs == 1)
          gpu::magma::gemv_vbatched_max_nocheck
            (MagmaNoTrans, d1, d2, scalar_t(-1.), F12, ld1,
             d_bupd_batch[l], inc_batch+Nmax-Nsmall, scalar_t(1.),
             d_rhs_batch[l], inc_batch+Nmax-Nsmall, Nsmall,
             L.max_d1_small, L.max_d2_small, blas_handle);
        else
          gpu::magma::gemm_vbatched_max_nocheck
            (MagmaNoTrans, MagmaNoTrans, d1, nrhs_batch+Nmax-Nsmall, d2,
             scalar_t(-1.), F12, ld1, d_bupd_batch[l], ld2, scalar_t(1.),
             d_rhs_batch[l], ldrhs_batch+Nmax-Nsmall, Nsmall,
             L.max_d1_small, nrhs, L.max_d2_small, blas_handle);
        for (std::size_t i=Nsmall; i<N; i++) {
          DenseMW_t fb(L.f[i]->dim_sep(), nrhs, h_rhs_batch[l][i], b.rows()),
            fbu(L.f[i]->dim_upd(), nrhs, h_bupd_batch[l][i], L.f[i]->dim_upd());
          if (nrhs == 1)
            gpu::gemv(blas_handle, Trans::N, scalar_t(-1.),
                      L.f[i]->F12_, fbu, scalar_t(1.), fb);
          else
            gpu::gemm(blas_handle, Trans::N, Trans::N, scalar_t(-1.),
                      L.f[i]->F12_, fbu, scalar_t(1.), fb);
        }
      }
      gpu::synchronize();
      if (l != lvls-1)
        gpu::extract_rhs
          (b.rows(), nrhs, N, &h_asmbl[l_off[l]], d_asmbl+l_off[l]);
    }
    gpu_check(gpu::copy_device_to_host<scalar_t>(b, d_b));
  }

  // explicit template instantiations
  template class FrontalMatrixMAGMA<float,int>;
  template class FrontalMatrixMAGMA<double,int>;
  template class FrontalMatrixMAGMA<std::complex<float>,int>;
  template class FrontalMatrixMAGMA<std::complex<double>,int>;

  template class FrontalMatrixMAGMA<float,long int>;
  template class FrontalMatrixMAGMA<double,long int>;
  template class FrontalMatrixMAGMA<std::complex<float>,long int>;
  template class FrontalMatrixMAGMA<std::complex<double>,long int>;

  template class FrontalMatrixMAGMA<float,long long int>;
  template class FrontalMatrixMAGMA<double,long long int>;
  template class FrontalMatrixMAGMA<std::complex<float>,long long int>;
  template class FrontalMatrixMAGMA<std::complex<double>,long long int>;

} // end namespace strumpack<|MERGE_RESOLUTION|>--- conflicted
+++ resolved
@@ -714,11 +714,7 @@
       // TaskTimer tl("");
       // tl.start();
       auto& L = ldata[l];
-<<<<<<< HEAD
-      if (etree_level == 0 && opts.verbose()) L.print_info(l, lvls);
-=======
       // if (opts.verbose()) L.print_info(l, lvls);
->>>>>>> 1c23490f
       try {
         char *work_mem = nullptr, *dea_mem = nullptr;
         scalar_t* dev_factors = nullptr;
@@ -817,16 +813,6 @@
       L.flops(level_flops, small_flops);
       STRUMPACK_FULL_RANK_FLOPS(level_flops);
       STRUMPACK_FLOPS(small_flops);
-<<<<<<< HEAD
-      if (etree_level == 0 && opts.verbose()) {
-        auto level_time = tl.elapsed();
-        std::cout << "#   GPU Factorization complete, took: "
-                  << level_time << " seconds, "
-                  << level_flops / 1.e9 << " GFLOPS, "
-                  << (float(level_flops) / level_time) / 1.e9
-                  << " GFLOP/s" << std::endl;
-      }
-=======
       // if (opts.verbose()) {
       //   auto level_time = tl.elapsed();
       //   std::cout << "#   GPU Factorization complete, took: "
@@ -835,7 +821,6 @@
       //             << (float(level_flops) / level_time) / 1.e9
       //             << " GFLOP/s" << std::endl;
       // }
->>>>>>> 1c23490f
     }
     const std::size_t dupd = dim_upd();
     if (dupd) { // get the contribution block from the device
