--- conflicted
+++ resolved
@@ -59,10 +59,6 @@
 
     void release_work_memory(VectorPool<scalar_t>& workspace) override;
 
-#if defined(STRUMPACK_USE_CUDA) || defined(STRUMPACK_USE_HIP)
-    scalar_t* copy_F22_to_gpu(gpu::DeviceMemory<scalar_t>& dmemF22) override;
-#endif 
-
     void extend_add_to_dense(DenseM_t& paF11, DenseM_t& paF12,
                              DenseM_t& paF21, DenseM_t& paF22,
                              const F_t* p, VectorPool<scalar_t>& workspace,
@@ -95,34 +91,15 @@
     void sample_CB_to_F22(Trans op, const DenseM_t& R, DenseM_t& S, F_t* pa,
                           int task_depth=0) const override;
 
-<<<<<<< HEAD
-    void multifrontal_factorization(const SpMat_t& A, const Opts_t& opts,
-                                    int etree_level=0, int task_depth=0)
-      override {
-=======
     virtual ReturnCode
     multifrontal_factorization(const SpMat_t& A, const Opts_t& opts,
                                int etree_level=0, int task_depth=0) override {
->>>>>>> 995887b1
       VectorPool<scalar_t> workspace;
       return factor(A, opts, workspace, etree_level, task_depth);
     }
-<<<<<<< HEAD
-    void factor(const SpMat_t& A, const Opts_t& opts,
-                VectorPool<scalar_t>& workspace,
-                int etree_level=0, int task_depth=0) override;
-=======
     virtual ReturnCode factor(const SpMat_t& A, const Opts_t& opts,
                               VectorPool<scalar_t>& workspace,
                               int etree_level=0, int task_depth=0) override;
->>>>>>> 995887b1
-
-    // void
-    // forward_multifrontal_solve(DenseM_t& b, DenseM_t* work, int etree_level=0,
-    //                            int task_depth=0) const override;
-    // void
-    // backward_multifrontal_solve(DenseM_t& y, DenseM_t* work, int etree_level=0,
-    //                             int task_depth=0) const override;
 
     void
     extract_CB_sub_matrix(const std::vector<std::size_t>& I,
@@ -149,6 +126,8 @@
                                    const Opts_t& opts)
       const override;
 #endif
+
+    scalar_t* get_device_F22(scalar_t* dF22) override;
 
   protected:
     DenseM_t F11_, F12_, F21_;
